<div align="center">

<<<<<<< HEAD
=======
<a href="https://www.myani.org">
    <img src="./.github/assets/logo.png" alt="Ani logo" title="Ani logo" width="80"/>
</a>

>>>>>>> 59f6f293
# Ani

[dmhy]: http://www.dmhy.org/

[Bangumi]: http://bangumi.tv

[ddplay]: https://www.dandanplay.com/

[Compose Multiplatform]: https://www.jetbrains.com/lp/compose-mpp/

[acg.rip]: https://acg.rip

[Mikan]: https://mikanani.me/

[Ikaros]: https://ikaros.run/

集找番、追番、看番的一站式弹幕追番平台。

Ani 的目标是提供尽可能简单且舒适的追番体验。

支持云同步观看记录 ([Bangumi][Bangumi]), 多视频数据源, 缓存, 弹幕, 以及更多功能。

> 我不是专业客户端开发人员, 开发纯属兴趣, 不过有点讲究代码质量, 欢迎各位指点.

| 下載量 | 正式版↓ | 測試版↓ | PR builds | 討論群 |
|----------|---------|-----------|-------------|-------------|
| [![GitHub downloads](https://img.shields.io/github/downloads/open-ani/ani/total?label=Downloads&labelColor=27303D&color=0D1117&logo=github&logoColor=FFFFFF&style=flat)](https://github.com/open-ani/ani/releases)  | [![Stable](https://img.shields.io/github/release/open-ani/ani.svg?maxAge=3600&label=Stable&labelColor=06599d&color=043b69)](https://github.com/open-ani/ani/releases/latest) |[![Beta](https://img.shields.io/github/v/release/open-ani/ani.svg?maxAge=3600&label=Beta&labelColor=2c2c47&color=1c1c39)](https://github.com/open-ani/ani/releases) | [![CI](https://img.shields.io/github/actions/workflow/status/open-ani/ani/build.yml?labelColor=27303D)](https://github.com/open-ani/ani/actions/workflows/build.yml) | [![Group](https://img.shields.io/badge/Telegram-2CA5E0?style=flat-squeare&logo=telegram&logoColor=white)](https://t.me/openani) [![QQ](https://img.shields.io/badge/927170241-EB1923?logo=tencent-qq&logoColor=white)](http://qm.qq.com/cgi-bin/qm/qr?_wv=1027&k=2EbZ0Qxe-fI_AHJLCMnSIOnqw-nfrFH5&authKey=L31zTMwfbMG0FhIgt8xNHGOFPHc531mSw2YzUVupHLRJ4L2f8xerAd%2ByNl4OigRK&noverify=0&group_code=927170241) |

<div align="left">

## 技术总览

以下几点可以给你一个技术上的大概了解, 不感兴趣的可以直接看[截图](#功能截图).

- Kotlin 多平台架构: Android + 桌面 JVM，绝大部分代码共享在 app/shared
- UI 100% [Compose][Compose Multiplatform]
- Compose 弹幕引擎，自建弹幕服务器+网络弹幕源，预留接入其他弹幕数据源的接口
- Compose 视频播放器，Android 底层为 ExoPlayer，PC 底层为 VLC
- 独立的抽象数据源对接模块：SPI 方式加载 [动漫花园][dmhy]、[acg.rip][acg.rip]、[Mikan][Mikan]
  等。现阶段支持代码里扩展私有数据源，局域网缓存服务器等。未来计划开放 API

### 参与开发

欢迎你提交 PR 参与开发, 也欢迎加入 open-ani 组织。
有关项目技术细节请参考 [CONTRIBUTING](CONTRIBUTING.md)。

## 下载

Ani 支持 Android 和桌面端 (macOS、Windows)。现阶段对 Android 支持最佳, PC 需要依赖 qBittorrent 才能下载
BT 视频，但不安装 qBit 也可以使用在线数据源。

下载:

- 稳定版本: 每 1-2 周更新, 功能稳定  
  [下载稳定版本](https://github.com/Him188/ani/releases/latest)
- 测试版本: 每 1-3 天更新, 体验最新功能  
  [下载测试版本](https://github.com/Him188/ani/releases)

## 功能截图

快速开发中, 我每隔几天会更一下截图. 实际样式请以最新版本为准.

### 管理追番

- 同步 [Bangumi][Bangumi] 收藏
- 按"在看/想看/看过"分类
- 记录观看进度

<img width="300" src=".readme/images/collection/collection-dark.jpg" alt="collection-dark"/> <img width="300" src=".readme/images/subject/subject-dark.jpg" alt="subject-dark"/>

<img width="600" src=".readme/images/collection/collection-desktop.png" alt="collection-desktop"/>

### 多数据源在线视频播放

多数据源适配, 总有一个源有你想看的番和喜欢的字幕组

- 全自动整合多个 BT 数据源与在线数据源, 兼顾资源质量与缓冲速度
- 自动解析资源信息, 可配置的智能选择算法完全避免找资源的麻烦
- 按番剧记忆偏好选项
- 支持季度全集资源

<img width="270" src=".readme/images/episode/episode-player-loading.jpg" alt="episode-player-loading"/> <img width="270" src=".readme/images/episode/episode-stats.jpg" alt="episode-stats"/> <img width="270" src=".readme/images/episode/episode-media.jpg" alt="episode-media"/> 

### 视频弹幕

- 从[弹弹play][ddplay], *其他弹幕网站*, 以及 Ani 弹幕服务获取弹幕
- 自定义弹幕样式与速度
- 发送弹幕到 Ani 的公益弹幕服务器

<img width="600" src=".readme/images/episode/player-controller.jpeg" alt="player-controller"/>

> 你可能注意到了, 图里的 "广告位招租" 其实是开玩笑,
> 有其他有意思的弹幕广告词创意欢迎[提交](https://github.com/Him188/ani/discussions/120)

<img width="600" src=".readme/images/episode/player-danmaku.jpeg" alt="player-danmaku"/>

<img width="600" src=".readme/images/episode/player-settings.jpeg" alt="player-settings"/>

<img width="600" src=".readme/images/episode/episode-play-desktop.png" alt="episode-play-desktop"/>

### 视频手势

- 双击切换播放/暂停, 左右滑动快进/快退
- 左侧上下滑动调整亮度, 右侧上下滑动调整音量
- 倍速播放, 长按快进, 手势开关, 键盘快捷键

<img width="600" src=".readme/images/episode/player-gesture.jpeg" alt="episode-gesture"/>

### 资源偏好设置

- 设置全局优先选择的字幕组, 字幕语言等设置
- 在观看时修改过滤可自动记忆并应用到下次播放和自动缓存

<img width="300" src=".readme/images/preferences/preferences-media.jpg"  alt="subtitle-language.jpg"/>  

### 视频缓存

- 自动根据资源偏好设置缓存观看进度的下一集
- 管理缓存的所有视频
- 按番剧分类管理

<img width="270" src=".readme/images/preferences/cache.jpg"  alt="cache.jpg"/> <img width="270" src=".readme/images/subject/subject-cache.jpg"  alt="subject-cache.jpg"/> <img width="270" src=".readme/images/preferences/global-caches.jpg"  alt="global-caches.jpg"/> 

### 完全免费无广告且开放源代码

- 使用靠谱的 [Bangumi][Bangumi] 记录追番数据, 不怕网站跑路丢失数据
- 视频播放使用 P2P 资源, 无服务器维护成本, ~即使我跑路了 Ani 也能用~
- 开放源代码, 公开自动构建, 无资料泄露风险
- 可 PR 添加自己喜欢的功能

### 代理设置

Ani 自带不需要代理的数据源 ，无需配置代理。
若你想要，也可以设置代理后使用所有数据源。

<img width="300" src=".readme/images/preferences/preferences-network-proxy.jpg" alt="preferences-network-proxy"/> <img width="300" src=".readme/images/preferences/preferences-network-danmaku.jpg" alt="preferences-network-danmaku"/>

## FAQ

### 资源来源是什么?

全部视频数据都来自网络, Ani 本身不存储任何视频数据。
Ani 支持两大数据源类型：BT 和在线。BT 源即为公共 BitTorrent P2P 网络，
每个在 BT
网络上的人都可分享自己拥有的资源供他人下载。在线源即为其他视频资源网站分享的内容。Ani 本身并不提供任何视频资源。

本着互助精神，使用 BT 源时 Ani 会自动做种 (分享数据)。
BT 指纹为 `-aniLT3000-`，其中 `3000` 为版本号；UA 为类似 `ani_libtorrent/3.0.0`。

### 弹幕来源是什么?

Ani 拥有自己的公益弹幕服务器，在 Ani 应用内发送的弹幕将会发送到弹幕服务器上。每条弹幕都会以 Bangumi
用户名绑定以防滥用（并考虑未来增加举报和屏蔽功能）。

Ani 还会从[弹弹play][ddplay]获取关联弹幕，弹弹play还会从其他弹幕平台例如哔哩哔哩港澳台和巴哈姆特获取弹幕。
番剧每集可拥有几十到几千条不等的弹幕量。

#### 弹幕过滤

我们已经听到了许多用户关注弹幕的质量的请求。Ani 有 AI 团队正在研发云过滤模型，将逐渐推进云过滤功能。<|MERGE_RESOLUTION|>--- conflicted
+++ resolved
@@ -1,12 +1,5 @@
 <div align="center">
 
-<<<<<<< HEAD
-=======
-<a href="https://www.myani.org">
-    <img src="./.github/assets/logo.png" alt="Ani logo" title="Ani logo" width="80"/>
-</a>
-
->>>>>>> 59f6f293
 # Ani
 
 [dmhy]: http://www.dmhy.org/
