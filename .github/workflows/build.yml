--- conflicted
+++ resolved
@@ -72,66 +72,40 @@
       with:
         cache-disabled: 'true'
     - id: 'step-6'
-      name: 'Clean and download dependencies (Attempt #1)'
-      continue-on-error: true
-      timeout-minutes: 180
-      run: './gradlew --scan "--stacktrace" "-Porg.gradle.daemon.idletimeout=60000" "-Pkotlin.native.ignoreDisabledTargets=true" "-Dfile.encoding=UTF-8" "-DCMAKE_TOOLCHAIN_FILE=C:/vcpkg/scripts/buildsystems/vcpkg.cmake" "-DBoost_INCLUDE_DIR=C:/vcpkg/installed/x64-windows/include" "-Dorg.gradle.jvmargs=-Xmx6g" "-Dkotlin.daemon.jvm.options=-Xmx6g" "-Pani.dandanplay.app.id=${{ secrets.DANDANPLAY_APP_ID }}" "-Pani.dandanplay.app.secret=${{ secrets.DANDANPLAY_APP_SECRET }}" "-Pani.sentry.dsn=${{ secrets.SENTRY_DSN }}" "-Pani.analytics.server=${{ secrets.ANALYTICS_SERVER }}" "-Pani.analytics.key=${{ secrets.ANALYTICS_KEY }}" "--parallel" "-Pani.android.abis=x86_64"'
+      name: 'Clean and download dependencies'
+      uses: 'nick-fields/retry@v3'
+      with:
+        timeout_minutes: '60'
+        max_attempts: '3'
+        command: './gradlew "--stacktrace" "-Porg.gradle.daemon.idletimeout=60000" "-Pkotlin.native.ignoreDisabledTargets=true" "-Dfile.encoding=UTF-8" "-DCMAKE_TOOLCHAIN_FILE=C:/vcpkg/scripts/buildsystems/vcpkg.cmake" "-DBoost_INCLUDE_DIR=C:/vcpkg/installed/x64-windows/include" "-Dorg.gradle.jvmargs=-Xmx6g" "-Dkotlin.daemon.jvm.options=-Xmx6g" "-Pani.dandanplay.app.id=${{ secrets.DANDANPLAY_APP_ID }}" "-Pani.dandanplay.app.secret=${{ secrets.DANDANPLAY_APP_SECRET }}" "-Pani.sentry.dsn=${{ secrets.SENTRY_DSN }}" "-Pani.analytics.server=${{ secrets.ANALYTICS_SERVER }}" "-Pani.analytics.key=${{ secrets.ANALYTICS_KEY }}" "--parallel" "-Pani.android.abis=x86_64"'
     - id: 'step-7'
-      name: 'Clean and download dependencies (Attempt #2)'
-      continue-on-error: false
-      timeout-minutes: 180
-      run: './gradlew --scan "--stacktrace" "-Porg.gradle.daemon.idletimeout=60000" "-Pkotlin.native.ignoreDisabledTargets=true" "-Dfile.encoding=UTF-8" "-DCMAKE_TOOLCHAIN_FILE=C:/vcpkg/scripts/buildsystems/vcpkg.cmake" "-DBoost_INCLUDE_DIR=C:/vcpkg/installed/x64-windows/include" "-Dorg.gradle.jvmargs=-Xmx6g" "-Dkotlin.daemon.jvm.options=-Xmx6g" "-Pani.dandanplay.app.id=${{ secrets.DANDANPLAY_APP_ID }}" "-Pani.dandanplay.app.secret=${{ secrets.DANDANPLAY_APP_SECRET }}" "-Pani.sentry.dsn=${{ secrets.SENTRY_DSN }}" "-Pani.analytics.server=${{ secrets.ANALYTICS_SERVER }}" "-Pani.analytics.key=${{ secrets.ANALYTICS_KEY }}" "--parallel" "-Pani.android.abis=x86_64"'
-      if: '${{ steps.step-6.outcome == ''failure'' }}'
+      name: 'Update dev version name'
+      uses: 'nick-fields/retry@v3'
+      with:
+        timeout_minutes: '180'
+        max_attempts: '2'
+        command: './gradlew updateDevVersionNameFromGit "--no-configuration-cache" "--scan" "-Porg.gradle.daemon.idletimeout=60000" "-Pkotlin.native.ignoreDisabledTargets=true" "-Dfile.encoding=UTF-8" "-DCMAKE_TOOLCHAIN_FILE=C:/vcpkg/scripts/buildsystems/vcpkg.cmake" "-DBoost_INCLUDE_DIR=C:/vcpkg/installed/x64-windows/include" "-Dorg.gradle.jvmargs=-Xmx6g" "-Dkotlin.daemon.jvm.options=-Xmx6g" "-Pani.dandanplay.app.id=${{ secrets.DANDANPLAY_APP_ID }}" "-Pani.dandanplay.app.secret=${{ secrets.DANDANPLAY_APP_SECRET }}" "-Pani.sentry.dsn=${{ secrets.SENTRY_DSN }}" "-Pani.analytics.server=${{ secrets.ANALYTICS_SERVER }}" "-Pani.analytics.key=${{ secrets.ANALYTICS_KEY }}" "--parallel" "-Pani.android.abis=x86_64"'
     - id: 'step-8'
-      name: 'Update dev version name (Attempt #1)'
-      continue-on-error: true
-      timeout-minutes: 180
-      run: './gradlew updateDevVersionNameFromGit "--no-configuration-cache" "--scan" "-Porg.gradle.daemon.idletimeout=60000" "-Pkotlin.native.ignoreDisabledTargets=true" "-Dfile.encoding=UTF-8" "-DCMAKE_TOOLCHAIN_FILE=C:/vcpkg/scripts/buildsystems/vcpkg.cmake" "-DBoost_INCLUDE_DIR=C:/vcpkg/installed/x64-windows/include" "-Dorg.gradle.jvmargs=-Xmx6g" "-Dkotlin.daemon.jvm.options=-Xmx6g" "-Pani.dandanplay.app.id=${{ secrets.DANDANPLAY_APP_ID }}" "-Pani.dandanplay.app.secret=${{ secrets.DANDANPLAY_APP_SECRET }}" "-Pani.sentry.dsn=${{ secrets.SENTRY_DSN }}" "-Pani.analytics.server=${{ secrets.ANALYTICS_SERVER }}" "-Pani.analytics.key=${{ secrets.ANALYTICS_KEY }}" "--parallel" "-Pani.android.abis=x86_64"'
+      name: 'Compile Kotlin'
+      uses: 'nick-fields/retry@v3'
+      with:
+        timeout_minutes: '180'
+        max_attempts: '2'
+        command: './gradlew compileKotlin compileCommonMainKotlinMetadata compileJvmMainKotlinMetadata compileKotlinDesktop compileKotlinMetadata "--scan" "-Porg.gradle.daemon.idletimeout=60000" "-Pkotlin.native.ignoreDisabledTargets=true" "-Dfile.encoding=UTF-8" "-DCMAKE_TOOLCHAIN_FILE=C:/vcpkg/scripts/buildsystems/vcpkg.cmake" "-DBoost_INCLUDE_DIR=C:/vcpkg/installed/x64-windows/include" "-Dorg.gradle.jvmargs=-Xmx6g" "-Dkotlin.daemon.jvm.options=-Xmx6g" "-Pani.dandanplay.app.id=${{ secrets.DANDANPLAY_APP_ID }}" "-Pani.dandanplay.app.secret=${{ secrets.DANDANPLAY_APP_SECRET }}" "-Pani.sentry.dsn=${{ secrets.SENTRY_DSN }}" "-Pani.analytics.server=${{ secrets.ANALYTICS_SERVER }}" "-Pani.analytics.key=${{ secrets.ANALYTICS_KEY }}" "--parallel" "-Pani.android.abis=x86_64"'
     - id: 'step-9'
-      name: 'Update dev version name (Attempt #2)'
-      continue-on-error: false
-      timeout-minutes: 180
-      run: './gradlew updateDevVersionNameFromGit "--no-configuration-cache" "--scan" "-Porg.gradle.daemon.idletimeout=60000" "-Pkotlin.native.ignoreDisabledTargets=true" "-Dfile.encoding=UTF-8" "-DCMAKE_TOOLCHAIN_FILE=C:/vcpkg/scripts/buildsystems/vcpkg.cmake" "-DBoost_INCLUDE_DIR=C:/vcpkg/installed/x64-windows/include" "-Dorg.gradle.jvmargs=-Xmx6g" "-Dkotlin.daemon.jvm.options=-Xmx6g" "-Pani.dandanplay.app.id=${{ secrets.DANDANPLAY_APP_ID }}" "-Pani.dandanplay.app.secret=${{ secrets.DANDANPLAY_APP_SECRET }}" "-Pani.sentry.dsn=${{ secrets.SENTRY_DSN }}" "-Pani.analytics.server=${{ secrets.ANALYTICS_SERVER }}" "-Pani.analytics.key=${{ secrets.ANALYTICS_KEY }}" "--parallel" "-Pani.android.abis=x86_64"'
-      if: '${{ steps.step-8.outcome == ''failure'' }}'
+      name: 'Compile Kotlin Android'
+      uses: 'nick-fields/retry@v3'
+      with:
+        timeout_minutes: '180'
+        max_attempts: '2'
+        command: './gradlew compileDebugKotlinAndroid compileReleaseKotlinAndroid "--scan" "-Porg.gradle.daemon.idletimeout=60000" "-Pkotlin.native.ignoreDisabledTargets=true" "-Dfile.encoding=UTF-8" "-DCMAKE_TOOLCHAIN_FILE=C:/vcpkg/scripts/buildsystems/vcpkg.cmake" "-DBoost_INCLUDE_DIR=C:/vcpkg/installed/x64-windows/include" "-Dorg.gradle.jvmargs=-Xmx6g" "-Dkotlin.daemon.jvm.options=-Xmx6g" "-Pani.dandanplay.app.id=${{ secrets.DANDANPLAY_APP_ID }}" "-Pani.dandanplay.app.secret=${{ secrets.DANDANPLAY_APP_SECRET }}" "-Pani.sentry.dsn=${{ secrets.SENTRY_DSN }}" "-Pani.analytics.server=${{ secrets.ANALYTICS_SERVER }}" "-Pani.analytics.key=${{ secrets.ANALYTICS_KEY }}" "--parallel" "-Pani.android.abis=x86_64"'
     - id: 'step-10'
-      name: 'Compile Kotlin (Attempt #1)'
-      continue-on-error: true
-      timeout-minutes: 180
-      run: './gradlew compileKotlin compileCommonMainKotlinMetadata compileJvmMainKotlinMetadata compileKotlinDesktop compileKotlinMetadata "--scan" "-Porg.gradle.daemon.idletimeout=60000" "-Pkotlin.native.ignoreDisabledTargets=true" "-Dfile.encoding=UTF-8" "-DCMAKE_TOOLCHAIN_FILE=C:/vcpkg/scripts/buildsystems/vcpkg.cmake" "-DBoost_INCLUDE_DIR=C:/vcpkg/installed/x64-windows/include" "-Dorg.gradle.jvmargs=-Xmx6g" "-Dkotlin.daemon.jvm.options=-Xmx6g" "-Pani.dandanplay.app.id=${{ secrets.DANDANPLAY_APP_ID }}" "-Pani.dandanplay.app.secret=${{ secrets.DANDANPLAY_APP_SECRET }}" "-Pani.sentry.dsn=${{ secrets.SENTRY_DSN }}" "-Pani.analytics.server=${{ secrets.ANALYTICS_SERVER }}" "-Pani.analytics.key=${{ secrets.ANALYTICS_KEY }}" "--parallel" "-Pani.android.abis=x86_64"'
-    - id: 'step-11'
-      name: 'Compile Kotlin (Attempt #2)'
-      continue-on-error: false
-      timeout-minutes: 180
-      run: './gradlew compileKotlin compileCommonMainKotlinMetadata compileJvmMainKotlinMetadata compileKotlinDesktop compileKotlinMetadata "--scan" "-Porg.gradle.daemon.idletimeout=60000" "-Pkotlin.native.ignoreDisabledTargets=true" "-Dfile.encoding=UTF-8" "-DCMAKE_TOOLCHAIN_FILE=C:/vcpkg/scripts/buildsystems/vcpkg.cmake" "-DBoost_INCLUDE_DIR=C:/vcpkg/installed/x64-windows/include" "-Dorg.gradle.jvmargs=-Xmx6g" "-Dkotlin.daemon.jvm.options=-Xmx6g" "-Pani.dandanplay.app.id=${{ secrets.DANDANPLAY_APP_ID }}" "-Pani.dandanplay.app.secret=${{ secrets.DANDANPLAY_APP_SECRET }}" "-Pani.sentry.dsn=${{ secrets.SENTRY_DSN }}" "-Pani.analytics.server=${{ secrets.ANALYTICS_SERVER }}" "-Pani.analytics.key=${{ secrets.ANALYTICS_KEY }}" "--parallel" "-Pani.android.abis=x86_64"'
-      if: '${{ steps.step-10.outcome == ''failure'' }}'
-    - id: 'step-12'
-      name: 'Compile Kotlin Android (Attempt #1)'
-      continue-on-error: true
-      timeout-minutes: 180
-      run: './gradlew compileDebugKotlinAndroid compileReleaseKotlinAndroid "--scan" "-Porg.gradle.daemon.idletimeout=60000" "-Pkotlin.native.ignoreDisabledTargets=true" "-Dfile.encoding=UTF-8" "-DCMAKE_TOOLCHAIN_FILE=C:/vcpkg/scripts/buildsystems/vcpkg.cmake" "-DBoost_INCLUDE_DIR=C:/vcpkg/installed/x64-windows/include" "-Dorg.gradle.jvmargs=-Xmx6g" "-Dkotlin.daemon.jvm.options=-Xmx6g" "-Pani.dandanplay.app.id=${{ secrets.DANDANPLAY_APP_ID }}" "-Pani.dandanplay.app.secret=${{ secrets.DANDANPLAY_APP_SECRET }}" "-Pani.sentry.dsn=${{ secrets.SENTRY_DSN }}" "-Pani.analytics.server=${{ secrets.ANALYTICS_SERVER }}" "-Pani.analytics.key=${{ secrets.ANALYTICS_KEY }}" "--parallel" "-Pani.android.abis=x86_64"'
-    - id: 'step-13'
-      name: 'Compile Kotlin Android (Attempt #2)'
-      continue-on-error: false
-      timeout-minutes: 180
-      run: './gradlew compileDebugKotlinAndroid compileReleaseKotlinAndroid "--scan" "-Porg.gradle.daemon.idletimeout=60000" "-Pkotlin.native.ignoreDisabledTargets=true" "-Dfile.encoding=UTF-8" "-DCMAKE_TOOLCHAIN_FILE=C:/vcpkg/scripts/buildsystems/vcpkg.cmake" "-DBoost_INCLUDE_DIR=C:/vcpkg/installed/x64-windows/include" "-Dorg.gradle.jvmargs=-Xmx6g" "-Dkotlin.daemon.jvm.options=-Xmx6g" "-Pani.dandanplay.app.id=${{ secrets.DANDANPLAY_APP_ID }}" "-Pani.dandanplay.app.secret=${{ secrets.DANDANPLAY_APP_SECRET }}" "-Pani.sentry.dsn=${{ secrets.SENTRY_DSN }}" "-Pani.analytics.server=${{ secrets.ANALYTICS_SERVER }}" "-Pani.analytics.key=${{ secrets.ANALYTICS_KEY }}" "--parallel" "-Pani.android.abis=x86_64"'
-      if: '${{ steps.step-12.outcome == ''failure'' }}'
-    - id: 'step-14'
-      name: 'Check (Attempt #1)'
-      continue-on-error: true
-      timeout-minutes: 180
-      run: './gradlew check "--scan" "-Porg.gradle.daemon.idletimeout=60000" "-Pkotlin.native.ignoreDisabledTargets=true" "-Dfile.encoding=UTF-8" "-DCMAKE_TOOLCHAIN_FILE=C:/vcpkg/scripts/buildsystems/vcpkg.cmake" "-DBoost_INCLUDE_DIR=C:/vcpkg/installed/x64-windows/include" "-Dorg.gradle.jvmargs=-Xmx6g" "-Dkotlin.daemon.jvm.options=-Xmx6g" "-Pani.dandanplay.app.id=${{ secrets.DANDANPLAY_APP_ID }}" "-Pani.dandanplay.app.secret=${{ secrets.DANDANPLAY_APP_SECRET }}" "-Pani.sentry.dsn=${{ secrets.SENTRY_DSN }}" "-Pani.analytics.server=${{ secrets.ANALYTICS_SERVER }}" "-Pani.analytics.key=${{ secrets.ANALYTICS_KEY }}" "--parallel" "-Pani.android.abis=x86_64"'
-    - id: 'step-15'
-      name: 'Check (Attempt #2)'
-      continue-on-error: true
-      timeout-minutes: 180
-      run: './gradlew check "--scan" "-Porg.gradle.daemon.idletimeout=60000" "-Pkotlin.native.ignoreDisabledTargets=true" "-Dfile.encoding=UTF-8" "-DCMAKE_TOOLCHAIN_FILE=C:/vcpkg/scripts/buildsystems/vcpkg.cmake" "-DBoost_INCLUDE_DIR=C:/vcpkg/installed/x64-windows/include" "-Dorg.gradle.jvmargs=-Xmx6g" "-Dkotlin.daemon.jvm.options=-Xmx6g" "-Pani.dandanplay.app.id=${{ secrets.DANDANPLAY_APP_ID }}" "-Pani.dandanplay.app.secret=${{ secrets.DANDANPLAY_APP_SECRET }}" "-Pani.sentry.dsn=${{ secrets.SENTRY_DSN }}" "-Pani.analytics.server=${{ secrets.ANALYTICS_SERVER }}" "-Pani.analytics.key=${{ secrets.ANALYTICS_KEY }}" "--parallel" "-Pani.android.abis=x86_64"'
-      if: '${{ steps.step-14.outcome == ''failure'' }}'
-    - id: 'step-16'
-      name: 'Check (Attempt #3)'
-      continue-on-error: false
-      timeout-minutes: 180
-      run: './gradlew check "--scan" "-Porg.gradle.daemon.idletimeout=60000" "-Pkotlin.native.ignoreDisabledTargets=true" "-Dfile.encoding=UTF-8" "-DCMAKE_TOOLCHAIN_FILE=C:/vcpkg/scripts/buildsystems/vcpkg.cmake" "-DBoost_INCLUDE_DIR=C:/vcpkg/installed/x64-windows/include" "-Dorg.gradle.jvmargs=-Xmx6g" "-Dkotlin.daemon.jvm.options=-Xmx6g" "-Pani.dandanplay.app.id=${{ secrets.DANDANPLAY_APP_ID }}" "-Pani.dandanplay.app.secret=${{ secrets.DANDANPLAY_APP_SECRET }}" "-Pani.sentry.dsn=${{ secrets.SENTRY_DSN }}" "-Pani.analytics.server=${{ secrets.ANALYTICS_SERVER }}" "-Pani.analytics.key=${{ secrets.ANALYTICS_KEY }}" "--parallel" "-Pani.android.abis=x86_64"'
-      if: '${{ steps.step-15.outcome == ''failure'' }}'
+      name: 'Check'
+      uses: 'nick-fields/retry@v3'
+      with:
+        timeout_minutes: '120'
+        max_attempts: '2'
+        command: './gradlew check "--scan" "-Porg.gradle.daemon.idletimeout=60000" "-Pkotlin.native.ignoreDisabledTargets=true" "-Dfile.encoding=UTF-8" "-DCMAKE_TOOLCHAIN_FILE=C:/vcpkg/scripts/buildsystems/vcpkg.cmake" "-DBoost_INCLUDE_DIR=C:/vcpkg/installed/x64-windows/include" "-Dorg.gradle.jvmargs=-Xmx6g" "-Dkotlin.daemon.jvm.options=-Xmx6g" "-Pani.dandanplay.app.id=${{ secrets.DANDANPLAY_APP_ID }}" "-Pani.dandanplay.app.secret=${{ secrets.DANDANPLAY_APP_SECRET }}" "-Pani.sentry.dsn=${{ secrets.SENTRY_DSN }}" "-Pani.analytics.server=${{ secrets.ANALYTICS_SERVER }}" "-Pani.analytics.key=${{ secrets.ANALYTICS_KEY }}" "--parallel" "-Pani.android.abis=x86_64"'
   build_github-windows-2019:
     name: 'Build (Windows Server 2019 x86_64)'
     runs-on:
@@ -139,7 +113,7 @@
     permissions:
       actions: 'write'
     outputs:
-      windowsX64PortableSuccess: '${{ steps.step-17.outcome == ''success'' }}'
+      windowsX64PortableSuccess: '${{ steps.step-12.outcome == ''success'' }}'
     steps:
     - id: 'step-0'
       uses: 'actions/checkout@v4'
@@ -174,68 +148,48 @@
       with:
         cache-disabled: 'true'
     - id: 'step-6'
-      name: 'Clean and download dependencies (Attempt #1)'
-      continue-on-error: true
-      timeout-minutes: 180
-      run: './gradlew --scan "--stacktrace" "-Porg.gradle.daemon.idletimeout=60000" "-Pkotlin.native.ignoreDisabledTargets=true" "-Dfile.encoding=UTF-8" "-DCMAKE_TOOLCHAIN_FILE=C:/vcpkg/scripts/buildsystems/vcpkg.cmake" "-DBoost_INCLUDE_DIR=C:/vcpkg/installed/x64-windows/include" "-Dorg.gradle.jvmargs=-Xmx4g" "-Dkotlin.daemon.jvm.options=-Xmx4g" "-Pani.dandanplay.app.id=${{ secrets.DANDANPLAY_APP_ID }}" "-Pani.dandanplay.app.secret=${{ secrets.DANDANPLAY_APP_SECRET }}" "-Pani.sentry.dsn=${{ secrets.SENTRY_DSN }}" "-Pani.analytics.server=${{ secrets.ANALYTICS_SERVER }}" "-Pani.analytics.key=${{ secrets.ANALYTICS_KEY }}" "--parallel" "-Pani.android.abis=x86_64"'
+      name: 'Clean and download dependencies'
+      uses: 'nick-fields/retry@v3'
+      with:
+        timeout_minutes: '60'
+        max_attempts: '3'
+        command: './gradlew "--stacktrace" "-Porg.gradle.daemon.idletimeout=60000" "-Pkotlin.native.ignoreDisabledTargets=true" "-Dfile.encoding=UTF-8" "-DCMAKE_TOOLCHAIN_FILE=C:/vcpkg/scripts/buildsystems/vcpkg.cmake" "-DBoost_INCLUDE_DIR=C:/vcpkg/installed/x64-windows/include" "-Dorg.gradle.jvmargs=-Xmx4g" "-Dkotlin.daemon.jvm.options=-Xmx4g" "-Pani.dandanplay.app.id=${{ secrets.DANDANPLAY_APP_ID }}" "-Pani.dandanplay.app.secret=${{ secrets.DANDANPLAY_APP_SECRET }}" "-Pani.sentry.dsn=${{ secrets.SENTRY_DSN }}" "-Pani.analytics.server=${{ secrets.ANALYTICS_SERVER }}" "-Pani.analytics.key=${{ secrets.ANALYTICS_KEY }}" "--parallel" "-Pani.android.abis=x86_64"'
     - id: 'step-7'
-      name: 'Clean and download dependencies (Attempt #2)'
-      continue-on-error: false
-      timeout-minutes: 180
-      run: './gradlew --scan "--stacktrace" "-Porg.gradle.daemon.idletimeout=60000" "-Pkotlin.native.ignoreDisabledTargets=true" "-Dfile.encoding=UTF-8" "-DCMAKE_TOOLCHAIN_FILE=C:/vcpkg/scripts/buildsystems/vcpkg.cmake" "-DBoost_INCLUDE_DIR=C:/vcpkg/installed/x64-windows/include" "-Dorg.gradle.jvmargs=-Xmx4g" "-Dkotlin.daemon.jvm.options=-Xmx4g" "-Pani.dandanplay.app.id=${{ secrets.DANDANPLAY_APP_ID }}" "-Pani.dandanplay.app.secret=${{ secrets.DANDANPLAY_APP_SECRET }}" "-Pani.sentry.dsn=${{ secrets.SENTRY_DSN }}" "-Pani.analytics.server=${{ secrets.ANALYTICS_SERVER }}" "-Pani.analytics.key=${{ secrets.ANALYTICS_KEY }}" "--parallel" "-Pani.android.abis=x86_64"'
-      if: '${{ steps.step-6.outcome == ''failure'' }}'
+      name: 'Update dev version name'
+      uses: 'nick-fields/retry@v3'
+      with:
+        timeout_minutes: '180'
+        max_attempts: '2'
+        command: './gradlew updateDevVersionNameFromGit "--no-configuration-cache" "--scan" "-Porg.gradle.daemon.idletimeout=60000" "-Pkotlin.native.ignoreDisabledTargets=true" "-Dfile.encoding=UTF-8" "-DCMAKE_TOOLCHAIN_FILE=C:/vcpkg/scripts/buildsystems/vcpkg.cmake" "-DBoost_INCLUDE_DIR=C:/vcpkg/installed/x64-windows/include" "-Dorg.gradle.jvmargs=-Xmx4g" "-Dkotlin.daemon.jvm.options=-Xmx4g" "-Pani.dandanplay.app.id=${{ secrets.DANDANPLAY_APP_ID }}" "-Pani.dandanplay.app.secret=${{ secrets.DANDANPLAY_APP_SECRET }}" "-Pani.sentry.dsn=${{ secrets.SENTRY_DSN }}" "-Pani.analytics.server=${{ secrets.ANALYTICS_SERVER }}" "-Pani.analytics.key=${{ secrets.ANALYTICS_KEY }}" "--parallel" "-Pani.android.abis=x86_64"'
     - id: 'step-8'
-      name: 'Update dev version name (Attempt #1)'
-      continue-on-error: true
-      timeout-minutes: 180
-      run: './gradlew updateDevVersionNameFromGit "--no-configuration-cache" "--scan" "-Porg.gradle.daemon.idletimeout=60000" "-Pkotlin.native.ignoreDisabledTargets=true" "-Dfile.encoding=UTF-8" "-DCMAKE_TOOLCHAIN_FILE=C:/vcpkg/scripts/buildsystems/vcpkg.cmake" "-DBoost_INCLUDE_DIR=C:/vcpkg/installed/x64-windows/include" "-Dorg.gradle.jvmargs=-Xmx4g" "-Dkotlin.daemon.jvm.options=-Xmx4g" "-Pani.dandanplay.app.id=${{ secrets.DANDANPLAY_APP_ID }}" "-Pani.dandanplay.app.secret=${{ secrets.DANDANPLAY_APP_SECRET }}" "-Pani.sentry.dsn=${{ secrets.SENTRY_DSN }}" "-Pani.analytics.server=${{ secrets.ANALYTICS_SERVER }}" "-Pani.analytics.key=${{ secrets.ANALYTICS_KEY }}" "--parallel" "-Pani.android.abis=x86_64"'
+      name: 'Compile Kotlin'
+      uses: 'nick-fields/retry@v3'
+      with:
+        timeout_minutes: '180'
+        max_attempts: '2'
+        command: './gradlew compileKotlin compileCommonMainKotlinMetadata compileJvmMainKotlinMetadata compileKotlinDesktop compileKotlinMetadata "--scan" "-Porg.gradle.daemon.idletimeout=60000" "-Pkotlin.native.ignoreDisabledTargets=true" "-Dfile.encoding=UTF-8" "-DCMAKE_TOOLCHAIN_FILE=C:/vcpkg/scripts/buildsystems/vcpkg.cmake" "-DBoost_INCLUDE_DIR=C:/vcpkg/installed/x64-windows/include" "-Dorg.gradle.jvmargs=-Xmx4g" "-Dkotlin.daemon.jvm.options=-Xmx4g" "-Pani.dandanplay.app.id=${{ secrets.DANDANPLAY_APP_ID }}" "-Pani.dandanplay.app.secret=${{ secrets.DANDANPLAY_APP_SECRET }}" "-Pani.sentry.dsn=${{ secrets.SENTRY_DSN }}" "-Pani.analytics.server=${{ secrets.ANALYTICS_SERVER }}" "-Pani.analytics.key=${{ secrets.ANALYTICS_KEY }}" "--parallel" "-Pani.android.abis=x86_64"'
     - id: 'step-9'
-      name: 'Update dev version name (Attempt #2)'
-      continue-on-error: false
-      timeout-minutes: 180
-      run: './gradlew updateDevVersionNameFromGit "--no-configuration-cache" "--scan" "-Porg.gradle.daemon.idletimeout=60000" "-Pkotlin.native.ignoreDisabledTargets=true" "-Dfile.encoding=UTF-8" "-DCMAKE_TOOLCHAIN_FILE=C:/vcpkg/scripts/buildsystems/vcpkg.cmake" "-DBoost_INCLUDE_DIR=C:/vcpkg/installed/x64-windows/include" "-Dorg.gradle.jvmargs=-Xmx4g" "-Dkotlin.daemon.jvm.options=-Xmx4g" "-Pani.dandanplay.app.id=${{ secrets.DANDANPLAY_APP_ID }}" "-Pani.dandanplay.app.secret=${{ secrets.DANDANPLAY_APP_SECRET }}" "-Pani.sentry.dsn=${{ secrets.SENTRY_DSN }}" "-Pani.analytics.server=${{ secrets.ANALYTICS_SERVER }}" "-Pani.analytics.key=${{ secrets.ANALYTICS_KEY }}" "--parallel" "-Pani.android.abis=x86_64"'
-      if: '${{ steps.step-8.outcome == ''failure'' }}'
+      name: 'Compile Kotlin Android'
+      uses: 'nick-fields/retry@v3'
+      with:
+        timeout_minutes: '180'
+        max_attempts: '2'
+        command: './gradlew compileDebugKotlinAndroid compileReleaseKotlinAndroid "--scan" "-Porg.gradle.daemon.idletimeout=60000" "-Pkotlin.native.ignoreDisabledTargets=true" "-Dfile.encoding=UTF-8" "-DCMAKE_TOOLCHAIN_FILE=C:/vcpkg/scripts/buildsystems/vcpkg.cmake" "-DBoost_INCLUDE_DIR=C:/vcpkg/installed/x64-windows/include" "-Dorg.gradle.jvmargs=-Xmx4g" "-Dkotlin.daemon.jvm.options=-Xmx4g" "-Pani.dandanplay.app.id=${{ secrets.DANDANPLAY_APP_ID }}" "-Pani.dandanplay.app.secret=${{ secrets.DANDANPLAY_APP_SECRET }}" "-Pani.sentry.dsn=${{ secrets.SENTRY_DSN }}" "-Pani.analytics.server=${{ secrets.ANALYTICS_SERVER }}" "-Pani.analytics.key=${{ secrets.ANALYTICS_KEY }}" "--parallel" "-Pani.android.abis=x86_64"'
     - id: 'step-10'
-      name: 'Compile Kotlin (Attempt #1)'
-      continue-on-error: true
-      timeout-minutes: 180
-      run: './gradlew compileKotlin compileCommonMainKotlinMetadata compileJvmMainKotlinMetadata compileKotlinDesktop compileKotlinMetadata "--scan" "-Porg.gradle.daemon.idletimeout=60000" "-Pkotlin.native.ignoreDisabledTargets=true" "-Dfile.encoding=UTF-8" "-DCMAKE_TOOLCHAIN_FILE=C:/vcpkg/scripts/buildsystems/vcpkg.cmake" "-DBoost_INCLUDE_DIR=C:/vcpkg/installed/x64-windows/include" "-Dorg.gradle.jvmargs=-Xmx4g" "-Dkotlin.daemon.jvm.options=-Xmx4g" "-Pani.dandanplay.app.id=${{ secrets.DANDANPLAY_APP_ID }}" "-Pani.dandanplay.app.secret=${{ secrets.DANDANPLAY_APP_SECRET }}" "-Pani.sentry.dsn=${{ secrets.SENTRY_DSN }}" "-Pani.analytics.server=${{ secrets.ANALYTICS_SERVER }}" "-Pani.analytics.key=${{ secrets.ANALYTICS_KEY }}" "--parallel" "-Pani.android.abis=x86_64"'
+      name: 'Package Desktop'
+      uses: 'nick-fields/retry@v3'
+      with:
+        timeout_minutes: '180'
+        max_attempts: '2'
+        command: './gradlew createReleaseDistributable "--scan" "-Porg.gradle.daemon.idletimeout=60000" "-Pkotlin.native.ignoreDisabledTargets=true" "-Dfile.encoding=UTF-8" "-DCMAKE_TOOLCHAIN_FILE=C:/vcpkg/scripts/buildsystems/vcpkg.cmake" "-DBoost_INCLUDE_DIR=C:/vcpkg/installed/x64-windows/include" "-Dorg.gradle.jvmargs=-Xmx4g" "-Dkotlin.daemon.jvm.options=-Xmx4g" "-Pani.dandanplay.app.id=${{ secrets.DANDANPLAY_APP_ID }}" "-Pani.dandanplay.app.secret=${{ secrets.DANDANPLAY_APP_SECRET }}" "-Pani.sentry.dsn=${{ secrets.SENTRY_DSN }}" "-Pani.analytics.server=${{ secrets.ANALYTICS_SERVER }}" "-Pani.analytics.key=${{ secrets.ANALYTICS_KEY }}" "--parallel" "-Pani.android.abis=x86_64"'
     - id: 'step-11'
-      name: 'Compile Kotlin (Attempt #2)'
-      continue-on-error: false
-      timeout-minutes: 180
-      run: './gradlew compileKotlin compileCommonMainKotlinMetadata compileJvmMainKotlinMetadata compileKotlinDesktop compileKotlinMetadata "--scan" "-Porg.gradle.daemon.idletimeout=60000" "-Pkotlin.native.ignoreDisabledTargets=true" "-Dfile.encoding=UTF-8" "-DCMAKE_TOOLCHAIN_FILE=C:/vcpkg/scripts/buildsystems/vcpkg.cmake" "-DBoost_INCLUDE_DIR=C:/vcpkg/installed/x64-windows/include" "-Dorg.gradle.jvmargs=-Xmx4g" "-Dkotlin.daemon.jvm.options=-Xmx4g" "-Pani.dandanplay.app.id=${{ secrets.DANDANPLAY_APP_ID }}" "-Pani.dandanplay.app.secret=${{ secrets.DANDANPLAY_APP_SECRET }}" "-Pani.sentry.dsn=${{ secrets.SENTRY_DSN }}" "-Pani.analytics.server=${{ secrets.ANALYTICS_SERVER }}" "-Pani.analytics.key=${{ secrets.ANALYTICS_KEY }}" "--parallel" "-Pani.android.abis=x86_64"'
-      if: '${{ steps.step-10.outcome == ''failure'' }}'
-    - id: 'step-12'
-      name: 'Compile Kotlin Android (Attempt #1)'
-      continue-on-error: true
-      timeout-minutes: 180
-      run: './gradlew compileDebugKotlinAndroid compileReleaseKotlinAndroid "--scan" "-Porg.gradle.daemon.idletimeout=60000" "-Pkotlin.native.ignoreDisabledTargets=true" "-Dfile.encoding=UTF-8" "-DCMAKE_TOOLCHAIN_FILE=C:/vcpkg/scripts/buildsystems/vcpkg.cmake" "-DBoost_INCLUDE_DIR=C:/vcpkg/installed/x64-windows/include" "-Dorg.gradle.jvmargs=-Xmx4g" "-Dkotlin.daemon.jvm.options=-Xmx4g" "-Pani.dandanplay.app.id=${{ secrets.DANDANPLAY_APP_ID }}" "-Pani.dandanplay.app.secret=${{ secrets.DANDANPLAY_APP_SECRET }}" "-Pani.sentry.dsn=${{ secrets.SENTRY_DSN }}" "-Pani.analytics.server=${{ secrets.ANALYTICS_SERVER }}" "-Pani.analytics.key=${{ secrets.ANALYTICS_KEY }}" "--parallel" "-Pani.android.abis=x86_64"'
-    - id: 'step-13'
-      name: 'Compile Kotlin Android (Attempt #2)'
-      continue-on-error: false
-      timeout-minutes: 180
-      run: './gradlew compileDebugKotlinAndroid compileReleaseKotlinAndroid "--scan" "-Porg.gradle.daemon.idletimeout=60000" "-Pkotlin.native.ignoreDisabledTargets=true" "-Dfile.encoding=UTF-8" "-DCMAKE_TOOLCHAIN_FILE=C:/vcpkg/scripts/buildsystems/vcpkg.cmake" "-DBoost_INCLUDE_DIR=C:/vcpkg/installed/x64-windows/include" "-Dorg.gradle.jvmargs=-Xmx4g" "-Dkotlin.daemon.jvm.options=-Xmx4g" "-Pani.dandanplay.app.id=${{ secrets.DANDANPLAY_APP_ID }}" "-Pani.dandanplay.app.secret=${{ secrets.DANDANPLAY_APP_SECRET }}" "-Pani.sentry.dsn=${{ secrets.SENTRY_DSN }}" "-Pani.analytics.server=${{ secrets.ANALYTICS_SERVER }}" "-Pani.analytics.key=${{ secrets.ANALYTICS_KEY }}" "--parallel" "-Pani.android.abis=x86_64"'
-      if: '${{ steps.step-12.outcome == ''failure'' }}'
-    - id: 'step-14'
-      name: 'Package Desktop (Attempt #1)'
-      continue-on-error: true
-      timeout-minutes: 180
-      run: './gradlew createReleaseDistributable "--scan" "-Porg.gradle.daemon.idletimeout=60000" "-Pkotlin.native.ignoreDisabledTargets=true" "-Dfile.encoding=UTF-8" "-DCMAKE_TOOLCHAIN_FILE=C:/vcpkg/scripts/buildsystems/vcpkg.cmake" "-DBoost_INCLUDE_DIR=C:/vcpkg/installed/x64-windows/include" "-Dorg.gradle.jvmargs=-Xmx4g" "-Dkotlin.daemon.jvm.options=-Xmx4g" "-Pani.dandanplay.app.id=${{ secrets.DANDANPLAY_APP_ID }}" "-Pani.dandanplay.app.secret=${{ secrets.DANDANPLAY_APP_SECRET }}" "-Pani.sentry.dsn=${{ secrets.SENTRY_DSN }}" "-Pani.analytics.server=${{ secrets.ANALYTICS_SERVER }}" "-Pani.analytics.key=${{ secrets.ANALYTICS_KEY }}" "--parallel" "-Pani.android.abis=x86_64"'
-    - id: 'step-15'
-      name: 'Package Desktop (Attempt #2)'
-      continue-on-error: false
-      timeout-minutes: 180
-      run: './gradlew createReleaseDistributable "--scan" "-Porg.gradle.daemon.idletimeout=60000" "-Pkotlin.native.ignoreDisabledTargets=true" "-Dfile.encoding=UTF-8" "-DCMAKE_TOOLCHAIN_FILE=C:/vcpkg/scripts/buildsystems/vcpkg.cmake" "-DBoost_INCLUDE_DIR=C:/vcpkg/installed/x64-windows/include" "-Dorg.gradle.jvmargs=-Xmx4g" "-Dkotlin.daemon.jvm.options=-Xmx4g" "-Pani.dandanplay.app.id=${{ secrets.DANDANPLAY_APP_ID }}" "-Pani.dandanplay.app.secret=${{ secrets.DANDANPLAY_APP_SECRET }}" "-Pani.sentry.dsn=${{ secrets.SENTRY_DSN }}" "-Pani.analytics.server=${{ secrets.ANALYTICS_SERVER }}" "-Pani.analytics.key=${{ secrets.ANALYTICS_KEY }}" "--parallel" "-Pani.android.abis=x86_64"'
-      if: '${{ steps.step-14.outcome == ''failure'' }}'
-    - id: 'step-16'
       name: 'Upload compose logs'
       uses: 'actions/upload-artifact@v4'
       with:
         name: 'compose-logs-github-windows-2019'
         path: 'app/desktop/build/compose/logs'
       if: '${{ always() }}'
-    - id: 'step-17'
+    - id: 'step-12'
       name: 'Upload Windows packages'
       uses: 'actions/upload-artifact@v4'
       with:
@@ -243,23 +197,13 @@
         path: 'app/desktop/build/compose/binaries/main-release/app'
         if-no-files-found: 'error'
         overwrite: 'true'
-    - id: 'step-18'
-      name: 'Check (Attempt #1)'
-      continue-on-error: true
-      timeout-minutes: 180
-      run: './gradlew check "--scan" "-Porg.gradle.daemon.idletimeout=60000" "-Pkotlin.native.ignoreDisabledTargets=true" "-Dfile.encoding=UTF-8" "-DCMAKE_TOOLCHAIN_FILE=C:/vcpkg/scripts/buildsystems/vcpkg.cmake" "-DBoost_INCLUDE_DIR=C:/vcpkg/installed/x64-windows/include" "-Dorg.gradle.jvmargs=-Xmx4g" "-Dkotlin.daemon.jvm.options=-Xmx4g" "-Pani.dandanplay.app.id=${{ secrets.DANDANPLAY_APP_ID }}" "-Pani.dandanplay.app.secret=${{ secrets.DANDANPLAY_APP_SECRET }}" "-Pani.sentry.dsn=${{ secrets.SENTRY_DSN }}" "-Pani.analytics.server=${{ secrets.ANALYTICS_SERVER }}" "-Pani.analytics.key=${{ secrets.ANALYTICS_KEY }}" "--parallel" "-Pani.android.abis=x86_64"'
-    - id: 'step-19'
-      name: 'Check (Attempt #2)'
-      continue-on-error: true
-      timeout-minutes: 180
-      run: './gradlew check "--scan" "-Porg.gradle.daemon.idletimeout=60000" "-Pkotlin.native.ignoreDisabledTargets=true" "-Dfile.encoding=UTF-8" "-DCMAKE_TOOLCHAIN_FILE=C:/vcpkg/scripts/buildsystems/vcpkg.cmake" "-DBoost_INCLUDE_DIR=C:/vcpkg/installed/x64-windows/include" "-Dorg.gradle.jvmargs=-Xmx4g" "-Dkotlin.daemon.jvm.options=-Xmx4g" "-Pani.dandanplay.app.id=${{ secrets.DANDANPLAY_APP_ID }}" "-Pani.dandanplay.app.secret=${{ secrets.DANDANPLAY_APP_SECRET }}" "-Pani.sentry.dsn=${{ secrets.SENTRY_DSN }}" "-Pani.analytics.server=${{ secrets.ANALYTICS_SERVER }}" "-Pani.analytics.key=${{ secrets.ANALYTICS_KEY }}" "--parallel" "-Pani.android.abis=x86_64"'
-      if: '${{ steps.step-18.outcome == ''failure'' }}'
-    - id: 'step-20'
-      name: 'Check (Attempt #3)'
-      continue-on-error: false
-      timeout-minutes: 180
-      run: './gradlew check "--scan" "-Porg.gradle.daemon.idletimeout=60000" "-Pkotlin.native.ignoreDisabledTargets=true" "-Dfile.encoding=UTF-8" "-DCMAKE_TOOLCHAIN_FILE=C:/vcpkg/scripts/buildsystems/vcpkg.cmake" "-DBoost_INCLUDE_DIR=C:/vcpkg/installed/x64-windows/include" "-Dorg.gradle.jvmargs=-Xmx4g" "-Dkotlin.daemon.jvm.options=-Xmx4g" "-Pani.dandanplay.app.id=${{ secrets.DANDANPLAY_APP_ID }}" "-Pani.dandanplay.app.secret=${{ secrets.DANDANPLAY_APP_SECRET }}" "-Pani.sentry.dsn=${{ secrets.SENTRY_DSN }}" "-Pani.analytics.server=${{ secrets.ANALYTICS_SERVER }}" "-Pani.analytics.key=${{ secrets.ANALYTICS_KEY }}" "--parallel" "-Pani.android.abis=x86_64"'
-      if: '${{ steps.step-19.outcome == ''failure'' }}'
+    - id: 'step-13'
+      name: 'Check'
+      uses: 'nick-fields/retry@v3'
+      with:
+        timeout_minutes: '120'
+        max_attempts: '2'
+        command: './gradlew check "--scan" "-Porg.gradle.daemon.idletimeout=60000" "-Pkotlin.native.ignoreDisabledTargets=true" "-Dfile.encoding=UTF-8" "-DCMAKE_TOOLCHAIN_FILE=C:/vcpkg/scripts/buildsystems/vcpkg.cmake" "-DBoost_INCLUDE_DIR=C:/vcpkg/installed/x64-windows/include" "-Dorg.gradle.jvmargs=-Xmx4g" "-Dkotlin.daemon.jvm.options=-Xmx4g" "-Pani.dandanplay.app.id=${{ secrets.DANDANPLAY_APP_ID }}" "-Pani.dandanplay.app.secret=${{ secrets.DANDANPLAY_APP_SECRET }}" "-Pani.sentry.dsn=${{ secrets.SENTRY_DSN }}" "-Pani.analytics.server=${{ secrets.ANALYTICS_SERVER }}" "-Pani.analytics.key=${{ secrets.ANALYTICS_KEY }}" "--parallel" "-Pani.android.abis=x86_64"'
   build_github-ubuntu-2404:
     name: 'Build (Ubuntu 24.04 x86_64 (GitHub))'
     runs-on:
@@ -267,7 +211,7 @@
     permissions:
       actions: 'write'
     outputs:
-      linuxX64AppImageSuccess: '${{ steps.step-18.outcome == ''success'' }}'
+      linuxX64AppImageSuccess: '${{ steps.step-14.outcome == ''success'' }}'
     steps:
     - id: 'step-0'
       uses: 'actions/checkout@v4'
@@ -311,57 +255,41 @@
       with:
         cache-disabled: 'true'
     - id: 'step-8'
-      name: 'Clean and download dependencies (Attempt #1)'
-      continue-on-error: true
-      timeout-minutes: 180
-      run: './gradlew --scan "--stacktrace" "-Porg.gradle.daemon.idletimeout=60000" "-Pkotlin.native.ignoreDisabledTargets=true" "-Dfile.encoding=UTF-8" "-Dorg.gradle.jvmargs=-Xmx8g" "-Dkotlin.daemon.jvm.options=-Xmx6g" "-Pani.dandanplay.app.id=${{ secrets.DANDANPLAY_APP_ID }}" "-Pani.dandanplay.app.secret=${{ secrets.DANDANPLAY_APP_SECRET }}" "-Pani.sentry.dsn=${{ secrets.SENTRY_DSN }}" "-Pani.analytics.server=${{ secrets.ANALYTICS_SERVER }}" "-Pani.analytics.key=${{ secrets.ANALYTICS_KEY }}" "-Pani.android.abis=x86_64"'
+      name: 'Clean and download dependencies'
+      uses: 'nick-fields/retry@v3'
+      with:
+        timeout_minutes: '60'
+        max_attempts: '3'
+        command: './gradlew "--stacktrace" "-Porg.gradle.daemon.idletimeout=60000" "-Pkotlin.native.ignoreDisabledTargets=true" "-Dfile.encoding=UTF-8" "-Dorg.gradle.jvmargs=-Xmx8g" "-Dkotlin.daemon.jvm.options=-Xmx6g" "-Pani.dandanplay.app.id=${{ secrets.DANDANPLAY_APP_ID }}" "-Pani.dandanplay.app.secret=${{ secrets.DANDANPLAY_APP_SECRET }}" "-Pani.sentry.dsn=${{ secrets.SENTRY_DSN }}" "-Pani.analytics.server=${{ secrets.ANALYTICS_SERVER }}" "-Pani.analytics.key=${{ secrets.ANALYTICS_KEY }}" "-Pani.android.abis=x86_64"'
     - id: 'step-9'
-      name: 'Clean and download dependencies (Attempt #2)'
-      continue-on-error: false
-      timeout-minutes: 180
-      run: './gradlew --scan "--stacktrace" "-Porg.gradle.daemon.idletimeout=60000" "-Pkotlin.native.ignoreDisabledTargets=true" "-Dfile.encoding=UTF-8" "-Dorg.gradle.jvmargs=-Xmx8g" "-Dkotlin.daemon.jvm.options=-Xmx6g" "-Pani.dandanplay.app.id=${{ secrets.DANDANPLAY_APP_ID }}" "-Pani.dandanplay.app.secret=${{ secrets.DANDANPLAY_APP_SECRET }}" "-Pani.sentry.dsn=${{ secrets.SENTRY_DSN }}" "-Pani.analytics.server=${{ secrets.ANALYTICS_SERVER }}" "-Pani.analytics.key=${{ secrets.ANALYTICS_KEY }}" "-Pani.android.abis=x86_64"'
-      if: '${{ steps.step-8.outcome == ''failure'' }}'
+      name: 'Update dev version name'
+      uses: 'nick-fields/retry@v3'
+      with:
+        timeout_minutes: '180'
+        max_attempts: '2'
+        command: './gradlew updateDevVersionNameFromGit "--no-configuration-cache" "--scan" "-Porg.gradle.daemon.idletimeout=60000" "-Pkotlin.native.ignoreDisabledTargets=true" "-Dfile.encoding=UTF-8" "-Dorg.gradle.jvmargs=-Xmx8g" "-Dkotlin.daemon.jvm.options=-Xmx6g" "-Pani.dandanplay.app.id=${{ secrets.DANDANPLAY_APP_ID }}" "-Pani.dandanplay.app.secret=${{ secrets.DANDANPLAY_APP_SECRET }}" "-Pani.sentry.dsn=${{ secrets.SENTRY_DSN }}" "-Pani.analytics.server=${{ secrets.ANALYTICS_SERVER }}" "-Pani.analytics.key=${{ secrets.ANALYTICS_KEY }}" "-Pani.android.abis=x86_64"'
     - id: 'step-10'
-      name: 'Update dev version name (Attempt #1)'
-      continue-on-error: true
-      timeout-minutes: 180
-      run: './gradlew updateDevVersionNameFromGit "--no-configuration-cache" "--scan" "-Porg.gradle.daemon.idletimeout=60000" "-Pkotlin.native.ignoreDisabledTargets=true" "-Dfile.encoding=UTF-8" "-Dorg.gradle.jvmargs=-Xmx8g" "-Dkotlin.daemon.jvm.options=-Xmx6g" "-Pani.dandanplay.app.id=${{ secrets.DANDANPLAY_APP_ID }}" "-Pani.dandanplay.app.secret=${{ secrets.DANDANPLAY_APP_SECRET }}" "-Pani.sentry.dsn=${{ secrets.SENTRY_DSN }}" "-Pani.analytics.server=${{ secrets.ANALYTICS_SERVER }}" "-Pani.analytics.key=${{ secrets.ANALYTICS_KEY }}" "-Pani.android.abis=x86_64"'
+      name: 'Compile Kotlin'
+      uses: 'nick-fields/retry@v3'
+      with:
+        timeout_minutes: '180'
+        max_attempts: '2'
+        command: './gradlew compileKotlin compileCommonMainKotlinMetadata compileJvmMainKotlinMetadata compileKotlinDesktop compileKotlinMetadata "--scan" "-Porg.gradle.daemon.idletimeout=60000" "-Pkotlin.native.ignoreDisabledTargets=true" "-Dfile.encoding=UTF-8" "-Dorg.gradle.jvmargs=-Xmx8g" "-Dkotlin.daemon.jvm.options=-Xmx6g" "-Pani.dandanplay.app.id=${{ secrets.DANDANPLAY_APP_ID }}" "-Pani.dandanplay.app.secret=${{ secrets.DANDANPLAY_APP_SECRET }}" "-Pani.sentry.dsn=${{ secrets.SENTRY_DSN }}" "-Pani.analytics.server=${{ secrets.ANALYTICS_SERVER }}" "-Pani.analytics.key=${{ secrets.ANALYTICS_KEY }}" "-Pani.android.abis=x86_64"'
     - id: 'step-11'
-      name: 'Update dev version name (Attempt #2)'
-      continue-on-error: false
-      timeout-minutes: 180
-      run: './gradlew updateDevVersionNameFromGit "--no-configuration-cache" "--scan" "-Porg.gradle.daemon.idletimeout=60000" "-Pkotlin.native.ignoreDisabledTargets=true" "-Dfile.encoding=UTF-8" "-Dorg.gradle.jvmargs=-Xmx8g" "-Dkotlin.daemon.jvm.options=-Xmx6g" "-Pani.dandanplay.app.id=${{ secrets.DANDANPLAY_APP_ID }}" "-Pani.dandanplay.app.secret=${{ secrets.DANDANPLAY_APP_SECRET }}" "-Pani.sentry.dsn=${{ secrets.SENTRY_DSN }}" "-Pani.analytics.server=${{ secrets.ANALYTICS_SERVER }}" "-Pani.analytics.key=${{ secrets.ANALYTICS_KEY }}" "-Pani.android.abis=x86_64"'
-      if: '${{ steps.step-10.outcome == ''failure'' }}'
+      name: 'Package Desktop'
+      uses: 'nick-fields/retry@v3'
+      with:
+        timeout_minutes: '180'
+        max_attempts: '2'
+        command: './gradlew createReleaseDistributable "--scan" "-Porg.gradle.daemon.idletimeout=60000" "-Pkotlin.native.ignoreDisabledTargets=true" "-Dfile.encoding=UTF-8" "-Dorg.gradle.jvmargs=-Xmx8g" "-Dkotlin.daemon.jvm.options=-Xmx6g" "-Pani.dandanplay.app.id=${{ secrets.DANDANPLAY_APP_ID }}" "-Pani.dandanplay.app.secret=${{ secrets.DANDANPLAY_APP_SECRET }}" "-Pani.sentry.dsn=${{ secrets.SENTRY_DSN }}" "-Pani.analytics.server=${{ secrets.ANALYTICS_SERVER }}" "-Pani.analytics.key=${{ secrets.ANALYTICS_KEY }}" "-Pani.android.abis=x86_64"'
     - id: 'step-12'
-      name: 'Compile Kotlin (Attempt #1)'
-      continue-on-error: true
-      timeout-minutes: 180
-      run: './gradlew compileKotlin compileCommonMainKotlinMetadata compileJvmMainKotlinMetadata compileKotlinDesktop compileKotlinMetadata "--scan" "-Porg.gradle.daemon.idletimeout=60000" "-Pkotlin.native.ignoreDisabledTargets=true" "-Dfile.encoding=UTF-8" "-Dorg.gradle.jvmargs=-Xmx8g" "-Dkotlin.daemon.jvm.options=-Xmx6g" "-Pani.dandanplay.app.id=${{ secrets.DANDANPLAY_APP_ID }}" "-Pani.dandanplay.app.secret=${{ secrets.DANDANPLAY_APP_SECRET }}" "-Pani.sentry.dsn=${{ secrets.SENTRY_DSN }}" "-Pani.analytics.server=${{ secrets.ANALYTICS_SERVER }}" "-Pani.analytics.key=${{ secrets.ANALYTICS_KEY }}" "-Pani.android.abis=x86_64"'
-    - id: 'step-13'
-      name: 'Compile Kotlin (Attempt #2)'
-      continue-on-error: false
-      timeout-minutes: 180
-      run: './gradlew compileKotlin compileCommonMainKotlinMetadata compileJvmMainKotlinMetadata compileKotlinDesktop compileKotlinMetadata "--scan" "-Porg.gradle.daemon.idletimeout=60000" "-Pkotlin.native.ignoreDisabledTargets=true" "-Dfile.encoding=UTF-8" "-Dorg.gradle.jvmargs=-Xmx8g" "-Dkotlin.daemon.jvm.options=-Xmx6g" "-Pani.dandanplay.app.id=${{ secrets.DANDANPLAY_APP_ID }}" "-Pani.dandanplay.app.secret=${{ secrets.DANDANPLAY_APP_SECRET }}" "-Pani.sentry.dsn=${{ secrets.SENTRY_DSN }}" "-Pani.analytics.server=${{ secrets.ANALYTICS_SERVER }}" "-Pani.analytics.key=${{ secrets.ANALYTICS_KEY }}" "-Pani.android.abis=x86_64"'
-      if: '${{ steps.step-12.outcome == ''failure'' }}'
-    - id: 'step-14'
-      name: 'Package Desktop (Attempt #1)'
-      continue-on-error: true
-      timeout-minutes: 180
-      run: './gradlew createReleaseDistributable "--scan" "-Porg.gradle.daemon.idletimeout=60000" "-Pkotlin.native.ignoreDisabledTargets=true" "-Dfile.encoding=UTF-8" "-Dorg.gradle.jvmargs=-Xmx8g" "-Dkotlin.daemon.jvm.options=-Xmx6g" "-Pani.dandanplay.app.id=${{ secrets.DANDANPLAY_APP_ID }}" "-Pani.dandanplay.app.secret=${{ secrets.DANDANPLAY_APP_SECRET }}" "-Pani.sentry.dsn=${{ secrets.SENTRY_DSN }}" "-Pani.analytics.server=${{ secrets.ANALYTICS_SERVER }}" "-Pani.analytics.key=${{ secrets.ANALYTICS_KEY }}" "-Pani.android.abis=x86_64"'
-    - id: 'step-15'
-      name: 'Package Desktop (Attempt #2)'
-      continue-on-error: false
-      timeout-minutes: 180
-      run: './gradlew createReleaseDistributable "--scan" "-Porg.gradle.daemon.idletimeout=60000" "-Pkotlin.native.ignoreDisabledTargets=true" "-Dfile.encoding=UTF-8" "-Dorg.gradle.jvmargs=-Xmx8g" "-Dkotlin.daemon.jvm.options=-Xmx6g" "-Pani.dandanplay.app.id=${{ secrets.DANDANPLAY_APP_ID }}" "-Pani.dandanplay.app.secret=${{ secrets.DANDANPLAY_APP_SECRET }}" "-Pani.sentry.dsn=${{ secrets.SENTRY_DSN }}" "-Pani.analytics.server=${{ secrets.ANALYTICS_SERVER }}" "-Pani.analytics.key=${{ secrets.ANALYTICS_KEY }}" "-Pani.android.abis=x86_64"'
-      if: '${{ steps.step-14.outcome == ''failure'' }}'
-    - id: 'step-16'
       name: 'Upload compose logs'
       uses: 'actions/upload-artifact@v4'
       with:
         name: 'compose-logs-github-ubuntu-2404'
         path: 'app/desktop/build/compose/logs'
       if: '${{ always() }}'
-    - id: 'step-17'
+    - id: 'step-13'
       name: 'Build AppImage'
       run: |-
         # Download appimagetool
@@ -383,7 +311,7 @@
 
         # Build AppImage
         ARCH=x86_64 ./appimagetool-x86_64.AppImage AppDir
-    - id: 'step-18'
+    - id: 'step-14'
       name: 'Upload Linux packages'
       uses: 'actions/upload-artifact@v4'
       with:
@@ -417,11 +345,9 @@
         jbr_location_expr='${{ runner.tool_cache }}/jbrsdk_jcef-21.0.6-osx-x64-b895.91.tar.gz'
         echo "jbrLocation=$jbr_location_expr" >> $GITHUB_OUTPUT
     - id: 'step-4'
-      name: 'Get JBR 21 for macOS AArch64 (Attempt #1)'
+      name: 'Get JBR 21 for macOS AArch64'
       env:
         jbrLocation: '${{ steps.step-3.outputs.jbrLocation }}'
-      continue-on-error: true
-      timeout-minutes: 180
       shell: 'bash'
       run: |-
         jbr_location="$jbrLocation"
@@ -450,467 +376,12 @@
         rm -f $checksum_file
         file "$jbr_location"
     - id: 'step-5'
-      name: 'Get JBR 21 for macOS AArch64 (Attempt #2)'
-      env:
-        jbrLocation: '${{ steps.step-3.outputs.jbrLocation }}'
-      continue-on-error: false
-      timeout-minutes: 180
-      shell: 'bash'
-      run: |-
-        jbr_location="$jbrLocation"
-        checksum_url="https://cache-redirector.jetbrains.com/intellij-jbr/jbrsdk_jcef-21.0.6-osx-x64-b895.91.tar.gz.checksum"
-        checksum_file="checksum.tmp"
-        wget -q -O $checksum_file $checksum_url
-
-        expected_checksum=$(awk '{print $1}' $checksum_file)
-        file_checksum=""
-
-        if [ -f "$jbr_location" ]; then
-            file_checksum=$(shasum -a 512 "$jbr_location" | awk '{print $1}')
-        fi
-
-        if [ "$file_checksum" != "$expected_checksum" ]; then
-            wget -q --tries=3 https://cache-redirector.jetbrains.com/intellij-jbr/jbrsdk_jcef-21.0.6-osx-x64-b895.91.tar.gz -O "$jbr_location"
-            file_checksum=$(shasum -a 512 "$jbr_location" | awk '{print $1}')
-        fi
-
-        if [ "$file_checksum" != "$expected_checksum" ]; then
-            echo "Checksum verification failed!" >&2
-            rm -f $checksum_file
-            exit 1
-        fi
-
-        rm -f $checksum_file
-        file "$jbr_location"
-      if: '${{ steps.step-4.outcome == ''failure'' }}'
-    - id: 'step-6'
       name: 'Setup JBR 21 for macOS '
       uses: 'gmitch215/setup-java@6d2c5e1f82f180ae79f799f0ed6e3e5efb4e664d'
       with:
         java-version: '21'
         distribution: 'jdkfile'
         jdkFile: '${{ steps.step-3.outputs.jbrLocation }}'
-      env:
-        GITHUB_TOKEN: '${{ secrets.GITHUB_TOKEN }}'
-    - id: 'step-7'
-      name: 'Dump Local Properties'
-      run: 'echo "jvm.toolchain.version=21" >> local.properties'
-    - id: 'step-8'
-      run: 'chmod -R 777 .'
-    - id: 'step-9'
-      name: 'Setup Gradle'
-      uses: 'gradle/actions/setup-gradle@v3'
-      with:
-        cache-disabled: 'true'
-    - id: 'step-10'
-      name: 'Clean and download dependencies (Attempt #1)'
-      continue-on-error: true
-      timeout-minutes: 180
-      run: './gradlew --scan "--stacktrace" "-Porg.gradle.daemon.idletimeout=60000" "-Pkotlin.native.ignoreDisabledTargets=true" "-Dfile.encoding=UTF-8" "-Dorg.gradle.jvmargs=-Xmx6g" "-Dkotlin.daemon.jvm.options=-Xmx6g" "-Pani.dandanplay.app.id=${{ secrets.DANDANPLAY_APP_ID }}" "-Pani.dandanplay.app.secret=${{ secrets.DANDANPLAY_APP_SECRET }}" "-Pani.sentry.dsn=${{ secrets.SENTRY_DSN }}" "-Pani.analytics.server=${{ secrets.ANALYTICS_SERVER }}" "-Pani.analytics.key=${{ secrets.ANALYTICS_KEY }}"'
-    - id: 'step-11'
-      name: 'Clean and download dependencies (Attempt #2)'
-      continue-on-error: false
-      timeout-minutes: 180
-      run: './gradlew --scan "--stacktrace" "-Porg.gradle.daemon.idletimeout=60000" "-Pkotlin.native.ignoreDisabledTargets=true" "-Dfile.encoding=UTF-8" "-Dorg.gradle.jvmargs=-Xmx6g" "-Dkotlin.daemon.jvm.options=-Xmx6g" "-Pani.dandanplay.app.id=${{ secrets.DANDANPLAY_APP_ID }}" "-Pani.dandanplay.app.secret=${{ secrets.DANDANPLAY_APP_SECRET }}" "-Pani.sentry.dsn=${{ secrets.SENTRY_DSN }}" "-Pani.analytics.server=${{ secrets.ANALYTICS_SERVER }}" "-Pani.analytics.key=${{ secrets.ANALYTICS_KEY }}"'
-      if: '${{ steps.step-10.outcome == ''failure'' }}'
-    - id: 'step-12'
-      name: 'Update dev version name (Attempt #1)'
-      continue-on-error: true
-      timeout-minutes: 180
-      run: './gradlew updateDevVersionNameFromGit "--no-configuration-cache" "--scan" "-Porg.gradle.daemon.idletimeout=60000" "-Pkotlin.native.ignoreDisabledTargets=true" "-Dfile.encoding=UTF-8" "-Dorg.gradle.jvmargs=-Xmx6g" "-Dkotlin.daemon.jvm.options=-Xmx6g" "-Pani.dandanplay.app.id=${{ secrets.DANDANPLAY_APP_ID }}" "-Pani.dandanplay.app.secret=${{ secrets.DANDANPLAY_APP_SECRET }}" "-Pani.sentry.dsn=${{ secrets.SENTRY_DSN }}" "-Pani.analytics.server=${{ secrets.ANALYTICS_SERVER }}" "-Pani.analytics.key=${{ secrets.ANALYTICS_KEY }}"'
-    - id: 'step-13'
-      name: 'Update dev version name (Attempt #2)'
-      continue-on-error: false
-      timeout-minutes: 180
-      run: './gradlew updateDevVersionNameFromGit "--no-configuration-cache" "--scan" "-Porg.gradle.daemon.idletimeout=60000" "-Pkotlin.native.ignoreDisabledTargets=true" "-Dfile.encoding=UTF-8" "-Dorg.gradle.jvmargs=-Xmx6g" "-Dkotlin.daemon.jvm.options=-Xmx6g" "-Pani.dandanplay.app.id=${{ secrets.DANDANPLAY_APP_ID }}" "-Pani.dandanplay.app.secret=${{ secrets.DANDANPLAY_APP_SECRET }}" "-Pani.sentry.dsn=${{ secrets.SENTRY_DSN }}" "-Pani.analytics.server=${{ secrets.ANALYTICS_SERVER }}" "-Pani.analytics.key=${{ secrets.ANALYTICS_KEY }}"'
-      if: '${{ steps.step-12.outcome == ''failure'' }}'
-    - id: 'step-14'
-      name: 'Prepare signing key'
-      continue-on-error: true
-      uses: 'timheuer/base64-to-file@v1.1'
-      with:
-        fileName: 'android_signing_key'
-        fileDir: './'
-        encodedString: '${{ secrets.SIGNING_RELEASE_STOREFILE }}'
-      if: '${{ (github.repository == ''open-ani/animeko'') && (!(github.event_name == ''pull_request'')) }}'
-    - id: 'step-15'
-      name: 'Compile Kotlin (Attempt #1)'
-      continue-on-error: true
-      timeout-minutes: 180
-      run: './gradlew compileKotlin compileCommonMainKotlinMetadata compileJvmMainKotlinMetadata compileKotlinDesktop compileKotlinMetadata "--scan" "-Porg.gradle.daemon.idletimeout=60000" "-Pkotlin.native.ignoreDisabledTargets=true" "-Dfile.encoding=UTF-8" "-Dorg.gradle.jvmargs=-Xmx6g" "-Dkotlin.daemon.jvm.options=-Xmx6g" "-Pani.dandanplay.app.id=${{ secrets.DANDANPLAY_APP_ID }}" "-Pani.dandanplay.app.secret=${{ secrets.DANDANPLAY_APP_SECRET }}" "-Pani.sentry.dsn=${{ secrets.SENTRY_DSN }}" "-Pani.analytics.server=${{ secrets.ANALYTICS_SERVER }}" "-Pani.analytics.key=${{ secrets.ANALYTICS_KEY }}"'
-    - id: 'step-16'
-      name: 'Compile Kotlin (Attempt #2)'
-      continue-on-error: false
-      timeout-minutes: 180
-      run: './gradlew compileKotlin compileCommonMainKotlinMetadata compileJvmMainKotlinMetadata compileKotlinDesktop compileKotlinMetadata "--scan" "-Porg.gradle.daemon.idletimeout=60000" "-Pkotlin.native.ignoreDisabledTargets=true" "-Dfile.encoding=UTF-8" "-Dorg.gradle.jvmargs=-Xmx6g" "-Dkotlin.daemon.jvm.options=-Xmx6g" "-Pani.dandanplay.app.id=${{ secrets.DANDANPLAY_APP_ID }}" "-Pani.dandanplay.app.secret=${{ secrets.DANDANPLAY_APP_SECRET }}" "-Pani.sentry.dsn=${{ secrets.SENTRY_DSN }}" "-Pani.analytics.server=${{ secrets.ANALYTICS_SERVER }}" "-Pani.analytics.key=${{ secrets.ANALYTICS_KEY }}"'
-      if: '${{ steps.step-15.outcome == ''failure'' }}'
-    - id: 'step-17'
-      name: 'Compile Kotlin Android (Attempt #1)'
-      continue-on-error: true
-      timeout-minutes: 180
-      run: './gradlew compileDebugKotlinAndroid compileReleaseKotlinAndroid "--scan" "-Porg.gradle.daemon.idletimeout=60000" "-Pkotlin.native.ignoreDisabledTargets=true" "-Dfile.encoding=UTF-8" "-Dorg.gradle.jvmargs=-Xmx6g" "-Dkotlin.daemon.jvm.options=-Xmx6g" "-Pani.dandanplay.app.id=${{ secrets.DANDANPLAY_APP_ID }}" "-Pani.dandanplay.app.secret=${{ secrets.DANDANPLAY_APP_SECRET }}" "-Pani.sentry.dsn=${{ secrets.SENTRY_DSN }}" "-Pani.analytics.server=${{ secrets.ANALYTICS_SERVER }}" "-Pani.analytics.key=${{ secrets.ANALYTICS_KEY }}"'
-    - id: 'step-18'
-      name: 'Compile Kotlin Android (Attempt #2)'
-      continue-on-error: false
-      timeout-minutes: 180
-      run: './gradlew compileDebugKotlinAndroid compileReleaseKotlinAndroid "--scan" "-Porg.gradle.daemon.idletimeout=60000" "-Pkotlin.native.ignoreDisabledTargets=true" "-Dfile.encoding=UTF-8" "-Dorg.gradle.jvmargs=-Xmx6g" "-Dkotlin.daemon.jvm.options=-Xmx6g" "-Pani.dandanplay.app.id=${{ secrets.DANDANPLAY_APP_ID }}" "-Pani.dandanplay.app.secret=${{ secrets.DANDANPLAY_APP_SECRET }}" "-Pani.sentry.dsn=${{ secrets.SENTRY_DSN }}" "-Pani.analytics.server=${{ secrets.ANALYTICS_SERVER }}" "-Pani.analytics.key=${{ secrets.ANALYTICS_KEY }}"'
-      if: '${{ steps.step-17.outcome == ''failure'' }}'
-    - id: 'step-19'
-      name: 'Build Android Debug APKs (Attempt #1)'
-      continue-on-error: true
-      timeout-minutes: 180
-      run: './gradlew assembleDebug "--scan" "-Porg.gradle.daemon.idletimeout=60000" "-Pkotlin.native.ignoreDisabledTargets=true" "-Dfile.encoding=UTF-8" "-Dorg.gradle.jvmargs=-Xmx6g" "-Dkotlin.daemon.jvm.options=-Xmx6g" "-Pani.dandanplay.app.id=${{ secrets.DANDANPLAY_APP_ID }}" "-Pani.dandanplay.app.secret=${{ secrets.DANDANPLAY_APP_SECRET }}" "-Pani.sentry.dsn=${{ secrets.SENTRY_DSN }}" "-Pani.analytics.server=${{ secrets.ANALYTICS_SERVER }}" "-Pani.analytics.key=${{ secrets.ANALYTICS_KEY }}"'
-    - id: 'step-20'
-      name: 'Build Android Debug APKs (Attempt #2)'
-      continue-on-error: false
-      timeout-minutes: 180
-      run: './gradlew assembleDebug "--scan" "-Porg.gradle.daemon.idletimeout=60000" "-Pkotlin.native.ignoreDisabledTargets=true" "-Dfile.encoding=UTF-8" "-Dorg.gradle.jvmargs=-Xmx6g" "-Dkotlin.daemon.jvm.options=-Xmx6g" "-Pani.dandanplay.app.id=${{ secrets.DANDANPLAY_APP_ID }}" "-Pani.dandanplay.app.secret=${{ secrets.DANDANPLAY_APP_SECRET }}" "-Pani.sentry.dsn=${{ secrets.SENTRY_DSN }}" "-Pani.analytics.server=${{ secrets.ANALYTICS_SERVER }}" "-Pani.analytics.key=${{ secrets.ANALYTICS_KEY }}"'
-      if: '${{ steps.step-19.outcome == ''failure'' }}'
-    - id: 'step-21'
-      name: 'Upload Android Debug APK arm64-v8a (Attempt #1)'
-      continue-on-error: true
-      uses: 'actions/upload-artifact@v4'
-      with:
-        name: 'ani-android-arm64-v8a-debug'
-        path: 'app/android/build/outputs/apk/debug/android-arm64-v8a-debug.apk'
-        overwrite: 'true'
-    - id: 'step-22'
-      name: 'Upload Android Debug APK arm64-v8a (Attempt #2)'
-      continue-on-error: true
-      uses: 'actions/upload-artifact@v4'
-      with:
-        name: 'ani-android-arm64-v8a-debug'
-        path: 'app/android/build/outputs/apk/debug/android-arm64-v8a-debug.apk'
-        overwrite: 'true'
-      if: '${{ steps.step-21.outcome == ''failure'' }}'
-    - id: 'step-23'
-      name: 'Upload Android Debug APK arm64-v8a (Attempt #3)'
-      continue-on-error: false
-      uses: 'actions/upload-artifact@v4'
-      with:
-        name: 'ani-android-arm64-v8a-debug'
-        path: 'app/android/build/outputs/apk/debug/android-arm64-v8a-debug.apk'
-        overwrite: 'true'
-      if: '${{ steps.step-22.outcome == ''failure'' }}'
-    - id: 'step-24'
-      name: 'Upload Android Debug APK x86_64 (Attempt #1)'
-      continue-on-error: true
-      uses: 'actions/upload-artifact@v4'
-      with:
-        name: 'ani-android-x86_64-debug'
-        path: 'app/android/build/outputs/apk/debug/android-x86_64-debug.apk'
-        overwrite: 'true'
-    - id: 'step-25'
-      name: 'Upload Android Debug APK x86_64 (Attempt #2)'
-      continue-on-error: true
-      uses: 'actions/upload-artifact@v4'
-      with:
-        name: 'ani-android-x86_64-debug'
-        path: 'app/android/build/outputs/apk/debug/android-x86_64-debug.apk'
-        overwrite: 'true'
-      if: '${{ steps.step-24.outcome == ''failure'' }}'
-    - id: 'step-26'
-      name: 'Upload Android Debug APK x86_64 (Attempt #3)'
-      continue-on-error: false
-      uses: 'actions/upload-artifact@v4'
-      with:
-        name: 'ani-android-x86_64-debug'
-        path: 'app/android/build/outputs/apk/debug/android-x86_64-debug.apk'
-        overwrite: 'true'
-      if: '${{ steps.step-25.outcome == ''failure'' }}'
-    - id: 'step-27'
-      name: 'Upload Android Debug APK armeabi-v7a (Attempt #1)'
-      continue-on-error: true
-      uses: 'actions/upload-artifact@v4'
-      with:
-        name: 'ani-android-armeabi-v7a-debug'
-        path: 'app/android/build/outputs/apk/debug/android-armeabi-v7a-debug.apk'
-        overwrite: 'true'
-    - id: 'step-28'
-      name: 'Upload Android Debug APK armeabi-v7a (Attempt #2)'
-      continue-on-error: true
-      uses: 'actions/upload-artifact@v4'
-      with:
-        name: 'ani-android-armeabi-v7a-debug'
-        path: 'app/android/build/outputs/apk/debug/android-armeabi-v7a-debug.apk'
-        overwrite: 'true'
-      if: '${{ steps.step-27.outcome == ''failure'' }}'
-    - id: 'step-29'
-      name: 'Upload Android Debug APK armeabi-v7a (Attempt #3)'
-      continue-on-error: false
-      uses: 'actions/upload-artifact@v4'
-      with:
-        name: 'ani-android-armeabi-v7a-debug'
-        path: 'app/android/build/outputs/apk/debug/android-armeabi-v7a-debug.apk'
-        overwrite: 'true'
-      if: '${{ steps.step-28.outcome == ''failure'' }}'
-    - id: 'step-30'
-      name: 'Upload Android Debug APK universal (Attempt #1)'
-      continue-on-error: true
-      uses: 'actions/upload-artifact@v4'
-      with:
-        name: 'ani-android-universal-debug'
-        path: 'app/android/build/outputs/apk/debug/android-universal-debug.apk'
-        overwrite: 'true'
-    - id: 'step-31'
-      name: 'Upload Android Debug APK universal (Attempt #2)'
-      continue-on-error: true
-      uses: 'actions/upload-artifact@v4'
-      with:
-        name: 'ani-android-universal-debug'
-        path: 'app/android/build/outputs/apk/debug/android-universal-debug.apk'
-        overwrite: 'true'
-      if: '${{ steps.step-30.outcome == ''failure'' }}'
-    - id: 'step-32'
-      name: 'Upload Android Debug APK universal (Attempt #3)'
-      continue-on-error: false
-      uses: 'actions/upload-artifact@v4'
-      with:
-        name: 'ani-android-universal-debug'
-        path: 'app/android/build/outputs/apk/debug/android-universal-debug.apk'
-        overwrite: 'true'
-      if: '${{ steps.step-31.outcome == ''failure'' }}'
-    - id: 'step-33'
-      name: 'Build Android Release APKs (Attempt #1)'
-      env:
-        signing_release_storeFileFromRoot: '${{ steps.step-14.outputs.filePath }}'
-        signing_release_storePassword: '${{ secrets.SIGNING_RELEASE_STOREPASSWORD }}'
-        signing_release_keyAlias: '${{ secrets.SIGNING_RELEASE_KEYALIAS }}'
-        signing_release_keyPassword: '${{ secrets.SIGNING_RELEASE_KEYPASSWORD }}'
-      continue-on-error: true
-      timeout-minutes: 180
-      run: './gradlew assembleRelease "--scan" "-Porg.gradle.daemon.idletimeout=60000" "-Pkotlin.native.ignoreDisabledTargets=true" "-Dfile.encoding=UTF-8" "-Dorg.gradle.jvmargs=-Xmx6g" "-Dkotlin.daemon.jvm.options=-Xmx6g" "-Pani.dandanplay.app.id=${{ secrets.DANDANPLAY_APP_ID }}" "-Pani.dandanplay.app.secret=${{ secrets.DANDANPLAY_APP_SECRET }}" "-Pani.sentry.dsn=${{ secrets.SENTRY_DSN }}" "-Pani.analytics.server=${{ secrets.ANALYTICS_SERVER }}" "-Pani.analytics.key=${{ secrets.ANALYTICS_KEY }}"'
-      if: '${{ (github.repository == ''open-ani/animeko'') && (!(github.event_name == ''pull_request'')) }}'
-    - id: 'step-34'
-      name: 'Build Android Release APKs (Attempt #2)'
-      env:
-        signing_release_storeFileFromRoot: '${{ steps.step-14.outputs.filePath }}'
-        signing_release_storePassword: '${{ secrets.SIGNING_RELEASE_STOREPASSWORD }}'
-        signing_release_keyAlias: '${{ secrets.SIGNING_RELEASE_KEYALIAS }}'
-        signing_release_keyPassword: '${{ secrets.SIGNING_RELEASE_KEYPASSWORD }}'
-      continue-on-error: false
-      timeout-minutes: 180
-      run: './gradlew assembleRelease "--scan" "-Porg.gradle.daemon.idletimeout=60000" "-Pkotlin.native.ignoreDisabledTargets=true" "-Dfile.encoding=UTF-8" "-Dorg.gradle.jvmargs=-Xmx6g" "-Dkotlin.daemon.jvm.options=-Xmx6g" "-Pani.dandanplay.app.id=${{ secrets.DANDANPLAY_APP_ID }}" "-Pani.dandanplay.app.secret=${{ secrets.DANDANPLAY_APP_SECRET }}" "-Pani.sentry.dsn=${{ secrets.SENTRY_DSN }}" "-Pani.analytics.server=${{ secrets.ANALYTICS_SERVER }}" "-Pani.analytics.key=${{ secrets.ANALYTICS_KEY }}"'
-      if: '${{ steps.step-33.outcome == ''failure'' }}'
-    - id: 'step-35'
-      name: 'Upload Android Release APK arm64-v8a (Attempt #1)'
-      continue-on-error: true
-      uses: 'actions/upload-artifact@v4'
-      with:
-        name: 'ani-android-arm64-v8a-release'
-        path: 'app/android/build/outputs/apk/release/android-arm64-v8a-release.apk'
-        overwrite: 'true'
-    - id: 'step-36'
-      name: 'Upload Android Release APK arm64-v8a (Attempt #2)'
-      continue-on-error: true
-      uses: 'actions/upload-artifact@v4'
-      with:
-        name: 'ani-android-arm64-v8a-release'
-        path: 'app/android/build/outputs/apk/release/android-arm64-v8a-release.apk'
-        overwrite: 'true'
-      if: '${{ steps.step-35.outcome == ''failure'' }}'
-    - id: 'step-37'
-      name: 'Upload Android Release APK arm64-v8a (Attempt #3)'
-      continue-on-error: false
-      uses: 'actions/upload-artifact@v4'
-      with:
-        name: 'ani-android-arm64-v8a-release'
-        path: 'app/android/build/outputs/apk/release/android-arm64-v8a-release.apk'
-        overwrite: 'true'
-      if: '${{ steps.step-36.outcome == ''failure'' }}'
-    - id: 'step-38'
-      name: 'Upload Android Release APK x86_64 (Attempt #1)'
-      continue-on-error: true
-      uses: 'actions/upload-artifact@v4'
-      with:
-        name: 'ani-android-x86_64-release'
-        path: 'app/android/build/outputs/apk/release/android-x86_64-release.apk'
-        overwrite: 'true'
-    - id: 'step-39'
-      name: 'Upload Android Release APK x86_64 (Attempt #2)'
-      continue-on-error: true
-      uses: 'actions/upload-artifact@v4'
-      with:
-        name: 'ani-android-x86_64-release'
-        path: 'app/android/build/outputs/apk/release/android-x86_64-release.apk'
-        overwrite: 'true'
-      if: '${{ steps.step-38.outcome == ''failure'' }}'
-    - id: 'step-40'
-      name: 'Upload Android Release APK x86_64 (Attempt #3)'
-      continue-on-error: false
-      uses: 'actions/upload-artifact@v4'
-      with:
-        name: 'ani-android-x86_64-release'
-        path: 'app/android/build/outputs/apk/release/android-x86_64-release.apk'
-        overwrite: 'true'
-      if: '${{ steps.step-39.outcome == ''failure'' }}'
-    - id: 'step-41'
-      name: 'Upload Android Release APK armeabi-v7a (Attempt #1)'
-      continue-on-error: true
-      uses: 'actions/upload-artifact@v4'
-      with:
-        name: 'ani-android-armeabi-v7a-release'
-        path: 'app/android/build/outputs/apk/release/android-armeabi-v7a-release.apk'
-        overwrite: 'true'
-    - id: 'step-42'
-      name: 'Upload Android Release APK armeabi-v7a (Attempt #2)'
-      continue-on-error: true
-      uses: 'actions/upload-artifact@v4'
-      with:
-        name: 'ani-android-armeabi-v7a-release'
-        path: 'app/android/build/outputs/apk/release/android-armeabi-v7a-release.apk'
-        overwrite: 'true'
-      if: '${{ steps.step-41.outcome == ''failure'' }}'
-    - id: 'step-43'
-      name: 'Upload Android Release APK armeabi-v7a (Attempt #3)'
-      continue-on-error: false
-      uses: 'actions/upload-artifact@v4'
-      with:
-        name: 'ani-android-armeabi-v7a-release'
-        path: 'app/android/build/outputs/apk/release/android-armeabi-v7a-release.apk'
-        overwrite: 'true'
-      if: '${{ steps.step-42.outcome == ''failure'' }}'
-    - id: 'step-44'
-      name: 'Upload Android Release APK universal (Attempt #1)'
-      continue-on-error: true
-      uses: 'actions/upload-artifact@v4'
-      with:
-        name: 'ani-android-universal-release'
-        path: 'app/android/build/outputs/apk/release/android-universal-release.apk'
-        overwrite: 'true'
-    - id: 'step-45'
-      name: 'Upload Android Release APK universal (Attempt #2)'
-      continue-on-error: true
-      uses: 'actions/upload-artifact@v4'
-      with:
-        name: 'ani-android-universal-release'
-        path: 'app/android/build/outputs/apk/release/android-universal-release.apk'
-        overwrite: 'true'
-      if: '${{ steps.step-44.outcome == ''failure'' }}'
-    - id: 'step-46'
-      name: 'Upload Android Release APK universal (Attempt #3)'
-      continue-on-error: false
-      uses: 'actions/upload-artifact@v4'
-      with:
-        name: 'ani-android-universal-release'
-        path: 'app/android/build/outputs/apk/release/android-universal-release.apk'
-        overwrite: 'true'
-      if: '${{ steps.step-45.outcome == ''failure'' }}'
-    - id: 'step-47'
-      name: 'Check (Attempt #1)'
-      continue-on-error: true
-      timeout-minutes: 180
-      run: './gradlew check "--scan" "-Porg.gradle.daemon.idletimeout=60000" "-Pkotlin.native.ignoreDisabledTargets=true" "-Dfile.encoding=UTF-8" "-Dorg.gradle.jvmargs=-Xmx6g" "-Dkotlin.daemon.jvm.options=-Xmx6g" "-Pani.dandanplay.app.id=${{ secrets.DANDANPLAY_APP_ID }}" "-Pani.dandanplay.app.secret=${{ secrets.DANDANPLAY_APP_SECRET }}" "-Pani.sentry.dsn=${{ secrets.SENTRY_DSN }}" "-Pani.analytics.server=${{ secrets.ANALYTICS_SERVER }}" "-Pani.analytics.key=${{ secrets.ANALYTICS_KEY }}"'
-    - id: 'step-48'
-      name: 'Check (Attempt #2)'
-      continue-on-error: true
-      timeout-minutes: 180
-      run: './gradlew check "--scan" "-Porg.gradle.daemon.idletimeout=60000" "-Pkotlin.native.ignoreDisabledTargets=true" "-Dfile.encoding=UTF-8" "-Dorg.gradle.jvmargs=-Xmx6g" "-Dkotlin.daemon.jvm.options=-Xmx6g" "-Pani.dandanplay.app.id=${{ secrets.DANDANPLAY_APP_ID }}" "-Pani.dandanplay.app.secret=${{ secrets.DANDANPLAY_APP_SECRET }}" "-Pani.sentry.dsn=${{ secrets.SENTRY_DSN }}" "-Pani.analytics.server=${{ secrets.ANALYTICS_SERVER }}" "-Pani.analytics.key=${{ secrets.ANALYTICS_KEY }}"'
-      if: '${{ steps.step-47.outcome == ''failure'' }}'
-    - id: 'step-49'
-      name: 'Check (Attempt #3)'
-      continue-on-error: false
-      timeout-minutes: 180
-      run: './gradlew check "--scan" "-Porg.gradle.daemon.idletimeout=60000" "-Pkotlin.native.ignoreDisabledTargets=true" "-Dfile.encoding=UTF-8" "-Dorg.gradle.jvmargs=-Xmx6g" "-Dkotlin.daemon.jvm.options=-Xmx6g" "-Pani.dandanplay.app.id=${{ secrets.DANDANPLAY_APP_ID }}" "-Pani.dandanplay.app.secret=${{ secrets.DANDANPLAY_APP_SECRET }}" "-Pani.sentry.dsn=${{ secrets.SENTRY_DSN }}" "-Pani.analytics.server=${{ secrets.ANALYTICS_SERVER }}" "-Pani.analytics.key=${{ secrets.ANALYTICS_KEY }}"'
-      if: '${{ steps.step-48.outcome == ''failure'' }}'
-  build_self-hosted-macos-15:
-    name: 'Build (macOS 15 AArch64 (Self-Hosted))'
-    runs-on:
-    - 'self-hosted'
-    - 'macOS'
-    - 'ARM64'
-    permissions:
-      actions: 'write'
-    if: '${{ github.repository == ''open-ani/animeko'' }}'
-    steps:
-    - id: 'step-0'
-      uses: 'actions/checkout@v4'
-      with:
-        submodules: 'recursive'
-    - id: 'step-1'
-      continue-on-error: true
-      run: 'rm local.properties'
-    - id: 'step-2'
-      name: 'Resolve JBR location'
-      shell: 'bash'
-      run: |-
-        # Expand jbrLocationExpr
-        jbr_location_expr='${{ runner.tool_cache }}/jbrsdk_jcef-21.0.6-osx-aarch64-b895.91.tar.gz'
-        echo "jbrLocation=$jbr_location_expr" >> $GITHUB_OUTPUT
-    - id: 'step-3'
-      name: 'Get JBR 21 for macOS AArch64 (Attempt #1)'
-      env:
-        jbrLocation: '${{ steps.step-2.outputs.jbrLocation }}'
-      continue-on-error: true
-      timeout-minutes: 180
-      shell: 'bash'
-      run: |-
-        jbr_location="$jbrLocation"
-        checksum_url="https://cache-redirector.jetbrains.com/intellij-jbr/jbrsdk_jcef-21.0.6-osx-aarch64-b895.91.tar.gz.checksum"
-        checksum_file="checksum.tmp"
-        wget -q -O $checksum_file $checksum_url
-
-        expected_checksum=$(awk '{print $1}' $checksum_file)
-        file_checksum=""
-
-        if [ -f "$jbr_location" ]; then
-            file_checksum=$(shasum -a 512 "$jbr_location" | awk '{print $1}')
-        fi
-
-        if [ "$file_checksum" != "$expected_checksum" ]; then
-            wget -q --tries=3 https://cache-redirector.jetbrains.com/intellij-jbr/jbrsdk_jcef-21.0.6-osx-aarch64-b895.91.tar.gz -O "$jbr_location"
-            file_checksum=$(shasum -a 512 "$jbr_location" | awk '{print $1}')
-        fi
-
-        if [ "$file_checksum" != "$expected_checksum" ]; then
-            echo "Checksum verification failed!" >&2
-            rm -f $checksum_file
-            exit 1
-        fi
-
-        rm -f $checksum_file
-        file "$jbr_location"
-    - id: 'step-4'
-      name: 'Get JBR 21 for macOS AArch64 (Attempt #2)'
-      env:
-        jbrLocation: '${{ steps.step-2.outputs.jbrLocation }}'
-      continue-on-error: false
-      timeout-minutes: 180
-      shell: 'bash'
-      run: |-
-        jbr_location="$jbrLocation"
-        checksum_url="https://cache-redirector.jetbrains.com/intellij-jbr/jbrsdk_jcef-21.0.6-osx-aarch64-b895.91.tar.gz.checksum"
-        checksum_file="checksum.tmp"
-        wget -q -O $checksum_file $checksum_url
-
-        expected_checksum=$(awk '{print $1}' $checksum_file)
-        file_checksum=""
-
-        if [ -f "$jbr_location" ]; then
-            file_checksum=$(shasum -a 512 "$jbr_location" | awk '{print $1}')
-        fi
-
-        if [ "$file_checksum" != "$expected_checksum" ]; then
-            wget -q --tries=3 https://cache-redirector.jetbrains.com/intellij-jbr/jbrsdk_jcef-21.0.6-osx-aarch64-b895.91.tar.gz -O "$jbr_location"
-            file_checksum=$(shasum -a 512 "$jbr_location" | awk '{print $1}')
-        fi
-
-        if [ "$file_checksum" != "$expected_checksum" ]; then
-            echo "Checksum verification failed!" >&2
-            rm -f $checksum_file
-            exit 1
-        fi
-
-        rm -f $checksum_file
-        file "$jbr_location"
-      if: '${{ steps.step-3.outcome == ''failure'' }}'
-    - id: 'step-5'
-      name: 'Setup JBR 21 for macOS '
-      uses: 'gmitch215/setup-java@6d2c5e1f82f180ae79f799f0ed6e3e5efb4e664d'
-      with:
-        java-version: '21'
-        distribution: 'jdkfile'
-        jdkFile: '${{ steps.step-2.outputs.jbrLocation }}'
       env:
         GITHUB_TOKEN: '${{ secrets.GITHUB_TOKEN }}'
     - id: 'step-6'
@@ -924,264 +395,153 @@
       with:
         cache-disabled: 'true'
     - id: 'step-9'
-      name: 'Clean and download dependencies (Attempt #1)'
-      continue-on-error: true
-      timeout-minutes: 180
-      run: './gradlew --scan "--stacktrace" "-Porg.gradle.daemon.idletimeout=60000" "-Pkotlin.native.ignoreDisabledTargets=true" "-Dfile.encoding=UTF-8" "-Dorg.gradle.jvmargs=-Xmx6g" "-Dkotlin.daemon.jvm.options=-Xmx4g" "-Pani.dandanplay.app.id=${{ secrets.DANDANPLAY_APP_ID }}" "-Pani.dandanplay.app.secret=${{ secrets.DANDANPLAY_APP_SECRET }}" "-Pani.sentry.dsn=${{ secrets.SENTRY_DSN }}" "-Pani.analytics.server=${{ secrets.ANALYTICS_SERVER }}" "-Pani.analytics.key=${{ secrets.ANALYTICS_KEY }}" "--parallel" "-Pani.android.abis=arm64-v8a"'
+      name: 'Clean and download dependencies'
+      uses: 'nick-fields/retry@v3'
+      with:
+        timeout_minutes: '60'
+        max_attempts: '3'
+        command: './gradlew "--stacktrace" "-Porg.gradle.daemon.idletimeout=60000" "-Pkotlin.native.ignoreDisabledTargets=true" "-Dfile.encoding=UTF-8" "-Dorg.gradle.jvmargs=-Xmx6g" "-Dkotlin.daemon.jvm.options=-Xmx6g" "-Pani.dandanplay.app.id=${{ secrets.DANDANPLAY_APP_ID }}" "-Pani.dandanplay.app.secret=${{ secrets.DANDANPLAY_APP_SECRET }}" "-Pani.sentry.dsn=${{ secrets.SENTRY_DSN }}" "-Pani.analytics.server=${{ secrets.ANALYTICS_SERVER }}" "-Pani.analytics.key=${{ secrets.ANALYTICS_KEY }}"'
     - id: 'step-10'
-      name: 'Clean and download dependencies (Attempt #2)'
-      continue-on-error: false
-      timeout-minutes: 180
-      run: './gradlew --scan "--stacktrace" "-Porg.gradle.daemon.idletimeout=60000" "-Pkotlin.native.ignoreDisabledTargets=true" "-Dfile.encoding=UTF-8" "-Dorg.gradle.jvmargs=-Xmx6g" "-Dkotlin.daemon.jvm.options=-Xmx4g" "-Pani.dandanplay.app.id=${{ secrets.DANDANPLAY_APP_ID }}" "-Pani.dandanplay.app.secret=${{ secrets.DANDANPLAY_APP_SECRET }}" "-Pani.sentry.dsn=${{ secrets.SENTRY_DSN }}" "-Pani.analytics.server=${{ secrets.ANALYTICS_SERVER }}" "-Pani.analytics.key=${{ secrets.ANALYTICS_KEY }}" "--parallel" "-Pani.android.abis=arm64-v8a"'
-      if: '${{ steps.step-9.outcome == ''failure'' }}'
+      name: 'Update dev version name'
+      uses: 'nick-fields/retry@v3'
+      with:
+        timeout_minutes: '180'
+        max_attempts: '2'
+        command: './gradlew updateDevVersionNameFromGit "--no-configuration-cache" "--scan" "-Porg.gradle.daemon.idletimeout=60000" "-Pkotlin.native.ignoreDisabledTargets=true" "-Dfile.encoding=UTF-8" "-Dorg.gradle.jvmargs=-Xmx6g" "-Dkotlin.daemon.jvm.options=-Xmx6g" "-Pani.dandanplay.app.id=${{ secrets.DANDANPLAY_APP_ID }}" "-Pani.dandanplay.app.secret=${{ secrets.DANDANPLAY_APP_SECRET }}" "-Pani.sentry.dsn=${{ secrets.SENTRY_DSN }}" "-Pani.analytics.server=${{ secrets.ANALYTICS_SERVER }}" "-Pani.analytics.key=${{ secrets.ANALYTICS_KEY }}"'
     - id: 'step-11'
-      name: 'Update dev version name (Attempt #1)'
-      continue-on-error: true
-      timeout-minutes: 180
-      run: './gradlew updateDevVersionNameFromGit "--no-configuration-cache" "--scan" "-Porg.gradle.daemon.idletimeout=60000" "-Pkotlin.native.ignoreDisabledTargets=true" "-Dfile.encoding=UTF-8" "-Dorg.gradle.jvmargs=-Xmx6g" "-Dkotlin.daemon.jvm.options=-Xmx4g" "-Pani.dandanplay.app.id=${{ secrets.DANDANPLAY_APP_ID }}" "-Pani.dandanplay.app.secret=${{ secrets.DANDANPLAY_APP_SECRET }}" "-Pani.sentry.dsn=${{ secrets.SENTRY_DSN }}" "-Pani.analytics.server=${{ secrets.ANALYTICS_SERVER }}" "-Pani.analytics.key=${{ secrets.ANALYTICS_KEY }}" "--parallel" "-Pani.android.abis=arm64-v8a"'
+      name: 'Prepare signing key'
+      continue-on-error: true
+      uses: 'timheuer/base64-to-file@v1.1'
+      with:
+        fileName: 'android_signing_key'
+        fileDir: './'
+        encodedString: '${{ secrets.SIGNING_RELEASE_STOREFILE }}'
+      if: '${{ (github.repository == ''open-ani/animeko'') && (!(github.event_name == ''pull_request'')) }}'
     - id: 'step-12'
-      name: 'Update dev version name (Attempt #2)'
-      continue-on-error: false
-      timeout-minutes: 180
-      run: './gradlew updateDevVersionNameFromGit "--no-configuration-cache" "--scan" "-Porg.gradle.daemon.idletimeout=60000" "-Pkotlin.native.ignoreDisabledTargets=true" "-Dfile.encoding=UTF-8" "-Dorg.gradle.jvmargs=-Xmx6g" "-Dkotlin.daemon.jvm.options=-Xmx4g" "-Pani.dandanplay.app.id=${{ secrets.DANDANPLAY_APP_ID }}" "-Pani.dandanplay.app.secret=${{ secrets.DANDANPLAY_APP_SECRET }}" "-Pani.sentry.dsn=${{ secrets.SENTRY_DSN }}" "-Pani.analytics.server=${{ secrets.ANALYTICS_SERVER }}" "-Pani.analytics.key=${{ secrets.ANALYTICS_KEY }}" "--parallel" "-Pani.android.abis=arm64-v8a"'
-      if: '${{ steps.step-11.outcome == ''failure'' }}'
+      name: 'Compile Kotlin'
+      uses: 'nick-fields/retry@v3'
+      with:
+        timeout_minutes: '180'
+        max_attempts: '2'
+        command: './gradlew compileKotlin compileCommonMainKotlinMetadata compileJvmMainKotlinMetadata compileKotlinDesktop compileKotlinMetadata "--scan" "-Porg.gradle.daemon.idletimeout=60000" "-Pkotlin.native.ignoreDisabledTargets=true" "-Dfile.encoding=UTF-8" "-Dorg.gradle.jvmargs=-Xmx6g" "-Dkotlin.daemon.jvm.options=-Xmx6g" "-Pani.dandanplay.app.id=${{ secrets.DANDANPLAY_APP_ID }}" "-Pani.dandanplay.app.secret=${{ secrets.DANDANPLAY_APP_SECRET }}" "-Pani.sentry.dsn=${{ secrets.SENTRY_DSN }}" "-Pani.analytics.server=${{ secrets.ANALYTICS_SERVER }}" "-Pani.analytics.key=${{ secrets.ANALYTICS_KEY }}"'
     - id: 'step-13'
-      name: 'Compile Kotlin (Attempt #1)'
-      continue-on-error: true
-      timeout-minutes: 180
-      run: './gradlew compileKotlin compileCommonMainKotlinMetadata compileJvmMainKotlinMetadata compileKotlinDesktop compileKotlinMetadata "--scan" "-Porg.gradle.daemon.idletimeout=60000" "-Pkotlin.native.ignoreDisabledTargets=true" "-Dfile.encoding=UTF-8" "-Dorg.gradle.jvmargs=-Xmx6g" "-Dkotlin.daemon.jvm.options=-Xmx4g" "-Pani.dandanplay.app.id=${{ secrets.DANDANPLAY_APP_ID }}" "-Pani.dandanplay.app.secret=${{ secrets.DANDANPLAY_APP_SECRET }}" "-Pani.sentry.dsn=${{ secrets.SENTRY_DSN }}" "-Pani.analytics.server=${{ secrets.ANALYTICS_SERVER }}" "-Pani.analytics.key=${{ secrets.ANALYTICS_KEY }}" "--parallel" "-Pani.android.abis=arm64-v8a"'
+      name: 'Compile Kotlin Android'
+      uses: 'nick-fields/retry@v3'
+      with:
+        timeout_minutes: '180'
+        max_attempts: '2'
+        command: './gradlew compileDebugKotlinAndroid compileReleaseKotlinAndroid "--scan" "-Porg.gradle.daemon.idletimeout=60000" "-Pkotlin.native.ignoreDisabledTargets=true" "-Dfile.encoding=UTF-8" "-Dorg.gradle.jvmargs=-Xmx6g" "-Dkotlin.daemon.jvm.options=-Xmx6g" "-Pani.dandanplay.app.id=${{ secrets.DANDANPLAY_APP_ID }}" "-Pani.dandanplay.app.secret=${{ secrets.DANDANPLAY_APP_SECRET }}" "-Pani.sentry.dsn=${{ secrets.SENTRY_DSN }}" "-Pani.analytics.server=${{ secrets.ANALYTICS_SERVER }}" "-Pani.analytics.key=${{ secrets.ANALYTICS_KEY }}"'
     - id: 'step-14'
-      name: 'Compile Kotlin (Attempt #2)'
-      continue-on-error: false
-      timeout-minutes: 180
-      run: './gradlew compileKotlin compileCommonMainKotlinMetadata compileJvmMainKotlinMetadata compileKotlinDesktop compileKotlinMetadata "--scan" "-Porg.gradle.daemon.idletimeout=60000" "-Pkotlin.native.ignoreDisabledTargets=true" "-Dfile.encoding=UTF-8" "-Dorg.gradle.jvmargs=-Xmx6g" "-Dkotlin.daemon.jvm.options=-Xmx4g" "-Pani.dandanplay.app.id=${{ secrets.DANDANPLAY_APP_ID }}" "-Pani.dandanplay.app.secret=${{ secrets.DANDANPLAY_APP_SECRET }}" "-Pani.sentry.dsn=${{ secrets.SENTRY_DSN }}" "-Pani.analytics.server=${{ secrets.ANALYTICS_SERVER }}" "-Pani.analytics.key=${{ secrets.ANALYTICS_KEY }}" "--parallel" "-Pani.android.abis=arm64-v8a"'
-      if: '${{ steps.step-13.outcome == ''failure'' }}'
+      name: 'Build Android Debug APKs'
+      uses: 'nick-fields/retry@v3'
+      with:
+        timeout_minutes: '180'
+        max_attempts: '2'
+        command: './gradlew assembleDebug "--scan" "-Porg.gradle.daemon.idletimeout=60000" "-Pkotlin.native.ignoreDisabledTargets=true" "-Dfile.encoding=UTF-8" "-Dorg.gradle.jvmargs=-Xmx6g" "-Dkotlin.daemon.jvm.options=-Xmx6g" "-Pani.dandanplay.app.id=${{ secrets.DANDANPLAY_APP_ID }}" "-Pani.dandanplay.app.secret=${{ secrets.DANDANPLAY_APP_SECRET }}" "-Pani.sentry.dsn=${{ secrets.SENTRY_DSN }}" "-Pani.analytics.server=${{ secrets.ANALYTICS_SERVER }}" "-Pani.analytics.key=${{ secrets.ANALYTICS_KEY }}"'
     - id: 'step-15'
-      name: 'Compile Kotlin Android (Attempt #1)'
-      continue-on-error: true
-      timeout-minutes: 180
-      run: './gradlew compileDebugKotlinAndroid compileReleaseKotlinAndroid "--scan" "-Porg.gradle.daemon.idletimeout=60000" "-Pkotlin.native.ignoreDisabledTargets=true" "-Dfile.encoding=UTF-8" "-Dorg.gradle.jvmargs=-Xmx6g" "-Dkotlin.daemon.jvm.options=-Xmx4g" "-Pani.dandanplay.app.id=${{ secrets.DANDANPLAY_APP_ID }}" "-Pani.dandanplay.app.secret=${{ secrets.DANDANPLAY_APP_SECRET }}" "-Pani.sentry.dsn=${{ secrets.SENTRY_DSN }}" "-Pani.analytics.server=${{ secrets.ANALYTICS_SERVER }}" "-Pani.analytics.key=${{ secrets.ANALYTICS_KEY }}" "--parallel" "-Pani.android.abis=arm64-v8a"'
+      name: 'Upload Android Debug APK arm64-v8a'
+      uses: 'actions/upload-artifact@v4'
+      with:
+        name: 'ani-android-arm64-v8a-debug'
+        path: 'app/android/build/outputs/apk/debug/android-arm64-v8a-debug.apk'
+        overwrite: 'true'
     - id: 'step-16'
-      name: 'Compile Kotlin Android (Attempt #2)'
-      continue-on-error: false
-      timeout-minutes: 180
-      run: './gradlew compileDebugKotlinAndroid compileReleaseKotlinAndroid "--scan" "-Porg.gradle.daemon.idletimeout=60000" "-Pkotlin.native.ignoreDisabledTargets=true" "-Dfile.encoding=UTF-8" "-Dorg.gradle.jvmargs=-Xmx6g" "-Dkotlin.daemon.jvm.options=-Xmx4g" "-Pani.dandanplay.app.id=${{ secrets.DANDANPLAY_APP_ID }}" "-Pani.dandanplay.app.secret=${{ secrets.DANDANPLAY_APP_SECRET }}" "-Pani.sentry.dsn=${{ secrets.SENTRY_DSN }}" "-Pani.analytics.server=${{ secrets.ANALYTICS_SERVER }}" "-Pani.analytics.key=${{ secrets.ANALYTICS_KEY }}" "--parallel" "-Pani.android.abis=arm64-v8a"'
-      if: '${{ steps.step-15.outcome == ''failure'' }}'
+      name: 'Upload Android Debug APK x86_64'
+      uses: 'actions/upload-artifact@v4'
+      with:
+        name: 'ani-android-x86_64-debug'
+        path: 'app/android/build/outputs/apk/debug/android-x86_64-debug.apk'
+        overwrite: 'true'
     - id: 'step-17'
-      name: 'generateDummyFramework (Attempt #1)'
-      continue-on-error: true
-      timeout-minutes: 180
-      run: './gradlew :app:shared:application:generateDummyFramework "--scan" "-Porg.gradle.daemon.idletimeout=60000" "-Pkotlin.native.ignoreDisabledTargets=true" "-Dfile.encoding=UTF-8" "-Dorg.gradle.jvmargs=-Xmx6g" "-Dkotlin.daemon.jvm.options=-Xmx4g" "-Pani.dandanplay.app.id=${{ secrets.DANDANPLAY_APP_ID }}" "-Pani.dandanplay.app.secret=${{ secrets.DANDANPLAY_APP_SECRET }}" "-Pani.sentry.dsn=${{ secrets.SENTRY_DSN }}" "-Pani.analytics.server=${{ secrets.ANALYTICS_SERVER }}" "-Pani.analytics.key=${{ secrets.ANALYTICS_KEY }}" "--parallel" "-Pani.android.abis=arm64-v8a"'
+      name: 'Upload Android Debug APK armeabi-v7a'
+      uses: 'actions/upload-artifact@v4'
+      with:
+        name: 'ani-android-armeabi-v7a-debug'
+        path: 'app/android/build/outputs/apk/debug/android-armeabi-v7a-debug.apk'
+        overwrite: 'true'
     - id: 'step-18'
-      name: 'generateDummyFramework (Attempt #2)'
-      continue-on-error: false
-      timeout-minutes: 180
-      run: './gradlew :app:shared:application:generateDummyFramework "--scan" "-Porg.gradle.daemon.idletimeout=60000" "-Pkotlin.native.ignoreDisabledTargets=true" "-Dfile.encoding=UTF-8" "-Dorg.gradle.jvmargs=-Xmx6g" "-Dkotlin.daemon.jvm.options=-Xmx4g" "-Pani.dandanplay.app.id=${{ secrets.DANDANPLAY_APP_ID }}" "-Pani.dandanplay.app.secret=${{ secrets.DANDANPLAY_APP_SECRET }}" "-Pani.sentry.dsn=${{ secrets.SENTRY_DSN }}" "-Pani.analytics.server=${{ secrets.ANALYTICS_SERVER }}" "-Pani.analytics.key=${{ secrets.ANALYTICS_KEY }}" "--parallel" "-Pani.android.abis=arm64-v8a"'
-      if: '${{ steps.step-17.outcome == ''failure'' }}'
+      name: 'Upload Android Debug APK universal'
+      uses: 'actions/upload-artifact@v4'
+      with:
+        name: 'ani-android-universal-debug'
+        path: 'app/android/build/outputs/apk/debug/android-universal-debug.apk'
+        overwrite: 'true'
     - id: 'step-19'
-      name: 'Pod Install (Attempt #1)'
-      continue-on-error: true
-      timeout-minutes: 180
-      run: './gradlew :app:ios:podInstall "--scan" "-Porg.gradle.daemon.idletimeout=60000" "-Pkotlin.native.ignoreDisabledTargets=true" "-Dfile.encoding=UTF-8" "-Dorg.gradle.jvmargs=-Xmx6g" "-Dkotlin.daemon.jvm.options=-Xmx4g" "-Pani.dandanplay.app.id=${{ secrets.DANDANPLAY_APP_ID }}" "-Pani.dandanplay.app.secret=${{ secrets.DANDANPLAY_APP_SECRET }}" "-Pani.sentry.dsn=${{ secrets.SENTRY_DSN }}" "-Pani.analytics.server=${{ secrets.ANALYTICS_SERVER }}" "-Pani.analytics.key=${{ secrets.ANALYTICS_KEY }}" "--parallel" "-Pani.android.abis=arm64-v8a"'
+      name: 'Build Android Release APKs'
+      uses: 'nick-fields/retry@v3'
+      with:
+        timeout_minutes: '180'
+        max_attempts: '2'
+        command: './gradlew assembleRelease "--scan" "-Porg.gradle.daemon.idletimeout=60000" "-Pkotlin.native.ignoreDisabledTargets=true" "-Dfile.encoding=UTF-8" "-Dorg.gradle.jvmargs=-Xmx6g" "-Dkotlin.daemon.jvm.options=-Xmx6g" "-Pani.dandanplay.app.id=${{ secrets.DANDANPLAY_APP_ID }}" "-Pani.dandanplay.app.secret=${{ secrets.DANDANPLAY_APP_SECRET }}" "-Pani.sentry.dsn=${{ secrets.SENTRY_DSN }}" "-Pani.analytics.server=${{ secrets.ANALYTICS_SERVER }}" "-Pani.analytics.key=${{ secrets.ANALYTICS_KEY }}"'
+      env:
+        signing_release_storeFileFromRoot: '${{ steps.step-11.outputs.filePath }}'
+        signing_release_storePassword: '${{ secrets.SIGNING_RELEASE_STOREPASSWORD }}'
+        signing_release_keyAlias: '${{ secrets.SIGNING_RELEASE_KEYALIAS }}'
+        signing_release_keyPassword: '${{ secrets.SIGNING_RELEASE_KEYPASSWORD }}'
+      if: '${{ (github.repository == ''open-ani/animeko'') && (!(github.event_name == ''pull_request'')) }}'
     - id: 'step-20'
-      name: 'Pod Install (Attempt #2)'
-      continue-on-error: false
-      timeout-minutes: 180
-      run: './gradlew :app:ios:podInstall "--scan" "-Porg.gradle.daemon.idletimeout=60000" "-Pkotlin.native.ignoreDisabledTargets=true" "-Dfile.encoding=UTF-8" "-Dorg.gradle.jvmargs=-Xmx6g" "-Dkotlin.daemon.jvm.options=-Xmx4g" "-Pani.dandanplay.app.id=${{ secrets.DANDANPLAY_APP_ID }}" "-Pani.dandanplay.app.secret=${{ secrets.DANDANPLAY_APP_SECRET }}" "-Pani.sentry.dsn=${{ secrets.SENTRY_DSN }}" "-Pani.analytics.server=${{ secrets.ANALYTICS_SERVER }}" "-Pani.analytics.key=${{ secrets.ANALYTICS_KEY }}" "--parallel" "-Pani.android.abis=arm64-v8a"'
-      if: '${{ steps.step-19.outcome == ''failure'' }}'
+      name: 'Upload Android Release APK arm64-v8a'
+      uses: 'actions/upload-artifact@v4'
+      with:
+        name: 'ani-android-arm64-v8a-release'
+        path: 'app/android/build/outputs/apk/release/android-arm64-v8a-release.apk'
+        overwrite: 'true'
     - id: 'step-21'
-      name: 'Build iOS Debug IPA (Attempt #1)'
-      continue-on-error: true
-      timeout-minutes: 180
-      run: './gradlew :app:ios:buildDebugIpa "--scan" "-Porg.gradle.daemon.idletimeout=60000" "-Pkotlin.native.ignoreDisabledTargets=true" "-Dfile.encoding=UTF-8" "-Dorg.gradle.jvmargs=-Xmx6g" "-Dkotlin.daemon.jvm.options=-Xmx4g" "-Pani.dandanplay.app.id=${{ secrets.DANDANPLAY_APP_ID }}" "-Pani.dandanplay.app.secret=${{ secrets.DANDANPLAY_APP_SECRET }}" "-Pani.sentry.dsn=${{ secrets.SENTRY_DSN }}" "-Pani.analytics.server=${{ secrets.ANALYTICS_SERVER }}" "-Pani.analytics.key=${{ secrets.ANALYTICS_KEY }}" "--parallel" "-Pani.android.abis=arm64-v8a"'
+      name: 'Upload Android Release APK x86_64'
+      uses: 'actions/upload-artifact@v4'
+      with:
+        name: 'ani-android-x86_64-release'
+        path: 'app/android/build/outputs/apk/release/android-x86_64-release.apk'
+        overwrite: 'true'
     - id: 'step-22'
-      name: 'Build iOS Debug IPA (Attempt #2)'
-      continue-on-error: false
-      timeout-minutes: 180
-      run: './gradlew :app:ios:buildDebugIpa "--scan" "-Porg.gradle.daemon.idletimeout=60000" "-Pkotlin.native.ignoreDisabledTargets=true" "-Dfile.encoding=UTF-8" "-Dorg.gradle.jvmargs=-Xmx6g" "-Dkotlin.daemon.jvm.options=-Xmx4g" "-Pani.dandanplay.app.id=${{ secrets.DANDANPLAY_APP_ID }}" "-Pani.dandanplay.app.secret=${{ secrets.DANDANPLAY_APP_SECRET }}" "-Pani.sentry.dsn=${{ secrets.SENTRY_DSN }}" "-Pani.analytics.server=${{ secrets.ANALYTICS_SERVER }}" "-Pani.analytics.key=${{ secrets.ANALYTICS_KEY }}" "--parallel" "-Pani.android.abis=arm64-v8a"'
-      if: '${{ steps.step-21.outcome == ''failure'' }}'
+      name: 'Upload Android Release APK armeabi-v7a'
+      uses: 'actions/upload-artifact@v4'
+      with:
+        name: 'ani-android-armeabi-v7a-release'
+        path: 'app/android/build/outputs/apk/release/android-armeabi-v7a-release.apk'
+        overwrite: 'true'
     - id: 'step-23'
-      name: 'Upload iOS Debug IPA (Attempt #1)'
-      continue-on-error: true
-      uses: 'actions/upload-artifact@v4'
-      with:
-        name: 'ani-ios-debug'
-        path: 'app/ios/build/archives/debug/Animeko.ipa'
+      name: 'Upload Android Release APK universal'
+      uses: 'actions/upload-artifact@v4'
+      with:
+        name: 'ani-android-universal-release'
+        path: 'app/android/build/outputs/apk/release/android-universal-release.apk'
         overwrite: 'true'
-<<<<<<< HEAD
     - id: 'step-24'
-      name: 'Upload iOS Debug IPA (Attempt #2)'
-      continue-on-error: true
-      uses: 'actions/upload-artifact@v4'
-      with:
-        name: 'ani-ios-debug'
-        path: 'app/ios/build/archives/debug/Animeko.ipa'
-        overwrite: 'true'
-      if: '${{ steps.step-23.outcome == ''failure'' }}'
-    - id: 'step-25'
-      name: 'Upload iOS Debug IPA (Attempt #3)'
-      continue-on-error: false
-      uses: 'actions/upload-artifact@v4'
-      with:
-        name: 'ani-ios-debug'
-        path: 'app/ios/build/archives/debug/Animeko.ipa'
-        overwrite: 'true'
-      if: '${{ steps.step-24.outcome == ''failure'' }}'
-    - id: 'step-26'
-      name: 'Build iOS Release IPA (Attempt #1)'
-      continue-on-error: true
-      timeout-minutes: 180
-      run: './gradlew :app:ios:buildReleaseIpa "--scan" "-Porg.gradle.daemon.idletimeout=60000" "-Pkotlin.native.ignoreDisabledTargets=true" "-Dfile.encoding=UTF-8" "-Dorg.gradle.jvmargs=-Xmx6g" "-Dkotlin.daemon.jvm.options=-Xmx4g" "-Pani.dandanplay.app.id=${{ secrets.DANDANPLAY_APP_ID }}" "-Pani.dandanplay.app.secret=${{ secrets.DANDANPLAY_APP_SECRET }}" "-Pani.sentry.dsn=${{ secrets.SENTRY_DSN }}" "-Pani.analytics.server=${{ secrets.ANALYTICS_SERVER }}" "-Pani.analytics.key=${{ secrets.ANALYTICS_KEY }}" "--parallel" "-Pani.android.abis=arm64-v8a"'
-    - id: 'step-27'
-      name: 'Build iOS Release IPA (Attempt #2)'
-      continue-on-error: true
-      timeout-minutes: 180
-      run: './gradlew :app:ios:buildReleaseIpa "--scan" "-Porg.gradle.daemon.idletimeout=60000" "-Pkotlin.native.ignoreDisabledTargets=true" "-Dfile.encoding=UTF-8" "-Dorg.gradle.jvmargs=-Xmx6g" "-Dkotlin.daemon.jvm.options=-Xmx4g" "-Pani.dandanplay.app.id=${{ secrets.DANDANPLAY_APP_ID }}" "-Pani.dandanplay.app.secret=${{ secrets.DANDANPLAY_APP_SECRET }}" "-Pani.sentry.dsn=${{ secrets.SENTRY_DSN }}" "-Pani.analytics.server=${{ secrets.ANALYTICS_SERVER }}" "-Pani.analytics.key=${{ secrets.ANALYTICS_KEY }}" "--parallel" "-Pani.android.abis=arm64-v8a"'
-      if: '${{ steps.step-26.outcome == ''failure'' }}'
-    - id: 'step-28'
-      name: 'Build iOS Release IPA (Attempt #3)'
-      continue-on-error: false
-      timeout-minutes: 180
-      run: './gradlew :app:ios:buildReleaseIpa "--scan" "-Porg.gradle.daemon.idletimeout=60000" "-Pkotlin.native.ignoreDisabledTargets=true" "-Dfile.encoding=UTF-8" "-Dorg.gradle.jvmargs=-Xmx6g" "-Dkotlin.daemon.jvm.options=-Xmx4g" "-Pani.dandanplay.app.id=${{ secrets.DANDANPLAY_APP_ID }}" "-Pani.dandanplay.app.secret=${{ secrets.DANDANPLAY_APP_SECRET }}" "-Pani.sentry.dsn=${{ secrets.SENTRY_DSN }}" "-Pani.analytics.server=${{ secrets.ANALYTICS_SERVER }}" "-Pani.analytics.key=${{ secrets.ANALYTICS_KEY }}" "--parallel" "-Pani.android.abis=arm64-v8a"'
-      if: '${{ steps.step-27.outcome == ''failure'' }}'
-    - id: 'step-29'
-      name: 'Upload iOS Release IPA (Attempt #1)'
-      continue-on-error: true
-      uses: 'actions/upload-artifact@v4'
-      with:
-        name: 'ani-ios-release'
-        path: 'app/ios/build/archives/release/Animeko.ipa'
-        overwrite: 'true'
-    - id: 'step-30'
-      name: 'Upload iOS Release IPA (Attempt #2)'
-      continue-on-error: true
-      uses: 'actions/upload-artifact@v4'
-      with:
-        name: 'ani-ios-release'
-        path: 'app/ios/build/archives/release/Animeko.ipa'
-        overwrite: 'true'
-      if: '${{ steps.step-29.outcome == ''failure'' }}'
-    - id: 'step-31'
-      name: 'Upload iOS Release IPA (Attempt #3)'
-      continue-on-error: false
-      uses: 'actions/upload-artifact@v4'
-      with:
-        name: 'ani-ios-release'
-        path: 'app/ios/build/archives/release/Animeko.ipa'
-        overwrite: 'true'
-      if: '${{ steps.step-30.outcome == ''failure'' }}'
-    - id: 'step-32'
-      name: 'Check (Attempt #1)'
-      continue-on-error: true
-      timeout-minutes: 180
-      run: './gradlew check "--scan" "-Porg.gradle.daemon.idletimeout=60000" "-Pkotlin.native.ignoreDisabledTargets=true" "-Dfile.encoding=UTF-8" "-Dorg.gradle.jvmargs=-Xmx6g" "-Dkotlin.daemon.jvm.options=-Xmx4g" "-Pani.dandanplay.app.id=${{ secrets.DANDANPLAY_APP_ID }}" "-Pani.dandanplay.app.secret=${{ secrets.DANDANPLAY_APP_SECRET }}" "-Pani.sentry.dsn=${{ secrets.SENTRY_DSN }}" "-Pani.analytics.server=${{ secrets.ANALYTICS_SERVER }}" "-Pani.analytics.key=${{ secrets.ANALYTICS_KEY }}" "--parallel" "-Pani.android.abis=arm64-v8a"'
-    - id: 'step-33'
-      name: 'Check (Attempt #2)'
-      continue-on-error: true
-      timeout-minutes: 180
-      run: './gradlew check "--scan" "-Porg.gradle.daemon.idletimeout=60000" "-Pkotlin.native.ignoreDisabledTargets=true" "-Dfile.encoding=UTF-8" "-Dorg.gradle.jvmargs=-Xmx6g" "-Dkotlin.daemon.jvm.options=-Xmx4g" "-Pani.dandanplay.app.id=${{ secrets.DANDANPLAY_APP_ID }}" "-Pani.dandanplay.app.secret=${{ secrets.DANDANPLAY_APP_SECRET }}" "-Pani.sentry.dsn=${{ secrets.SENTRY_DSN }}" "-Pani.analytics.server=${{ secrets.ANALYTICS_SERVER }}" "-Pani.analytics.key=${{ secrets.ANALYTICS_KEY }}" "--parallel" "-Pani.android.abis=arm64-v8a"'
-      if: '${{ steps.step-32.outcome == ''failure'' }}'
-    - id: 'step-34'
-      name: 'Check (Attempt #3)'
-      continue-on-error: false
-      timeout-minutes: 180
-      run: './gradlew check "--scan" "-Porg.gradle.daemon.idletimeout=60000" "-Pkotlin.native.ignoreDisabledTargets=true" "-Dfile.encoding=UTF-8" "-Dorg.gradle.jvmargs=-Xmx6g" "-Dkotlin.daemon.jvm.options=-Xmx4g" "-Pani.dandanplay.app.id=${{ secrets.DANDANPLAY_APP_ID }}" "-Pani.dandanplay.app.secret=${{ secrets.DANDANPLAY_APP_SECRET }}" "-Pani.sentry.dsn=${{ secrets.SENTRY_DSN }}" "-Pani.analytics.server=${{ secrets.ANALYTICS_SERVER }}" "-Pani.analytics.key=${{ secrets.ANALYTICS_KEY }}" "--parallel" "-Pani.android.abis=arm64-v8a"'
-      if: '${{ steps.step-33.outcome == ''failure'' }}'
-    - id: 'step-35'
-      name: 'Build Android Instrumented Tests (Attempt #1)'
-      continue-on-error: true
-      timeout-minutes: 180
-      run: './gradlew assembleDebugAndroidTest "-Pandroid.min.sdk=30" "--scan" "-Porg.gradle.daemon.idletimeout=60000" "-Pkotlin.native.ignoreDisabledTargets=true" "-Dfile.encoding=UTF-8" "-Dorg.gradle.jvmargs=-Xmx6g" "-Dkotlin.daemon.jvm.options=-Xmx4g" "-Pani.dandanplay.app.id=${{ secrets.DANDANPLAY_APP_ID }}" "-Pani.dandanplay.app.secret=${{ secrets.DANDANPLAY_APP_SECRET }}" "-Pani.sentry.dsn=${{ secrets.SENTRY_DSN }}" "-Pani.analytics.server=${{ secrets.ANALYTICS_SERVER }}" "-Pani.analytics.key=${{ secrets.ANALYTICS_KEY }}" "--parallel" "-Pani.android.abis=arm64-v8a"'
-    - id: 'step-36'
-      name: 'Build Android Instrumented Tests (Attempt #2)'
-      continue-on-error: true
-      timeout-minutes: 180
-      run: './gradlew assembleDebugAndroidTest "-Pandroid.min.sdk=30" "--scan" "-Porg.gradle.daemon.idletimeout=60000" "-Pkotlin.native.ignoreDisabledTargets=true" "-Dfile.encoding=UTF-8" "-Dorg.gradle.jvmargs=-Xmx6g" "-Dkotlin.daemon.jvm.options=-Xmx4g" "-Pani.dandanplay.app.id=${{ secrets.DANDANPLAY_APP_ID }}" "-Pani.dandanplay.app.secret=${{ secrets.DANDANPLAY_APP_SECRET }}" "-Pani.sentry.dsn=${{ secrets.SENTRY_DSN }}" "-Pani.analytics.server=${{ secrets.ANALYTICS_SERVER }}" "-Pani.analytics.key=${{ secrets.ANALYTICS_KEY }}" "--parallel" "-Pani.android.abis=arm64-v8a"'
-      if: '${{ steps.step-35.outcome == ''failure'' }}'
-    - id: 'step-37'
-      name: 'Build Android Instrumented Tests (Attempt #3)'
-      continue-on-error: false
-      timeout-minutes: 180
-      run: './gradlew assembleDebugAndroidTest "-Pandroid.min.sdk=30" "--scan" "-Porg.gradle.daemon.idletimeout=60000" "-Pkotlin.native.ignoreDisabledTargets=true" "-Dfile.encoding=UTF-8" "-Dorg.gradle.jvmargs=-Xmx6g" "-Dkotlin.daemon.jvm.options=-Xmx4g" "-Pani.dandanplay.app.id=${{ secrets.DANDANPLAY_APP_ID }}" "-Pani.dandanplay.app.secret=${{ secrets.DANDANPLAY_APP_SECRET }}" "-Pani.sentry.dsn=${{ secrets.SENTRY_DSN }}" "-Pani.analytics.server=${{ secrets.ANALYTICS_SERVER }}" "-Pani.analytics.key=${{ secrets.ANALYTICS_KEY }}" "--parallel" "-Pani.android.abis=arm64-v8a"'
-      if: '${{ steps.step-36.outcome == ''failure'' }}'
-    - id: 'step-38'
-=======
-    - id: 'step-16'
       name: 'Check'
       uses: 'nick-fields/retry@v3'
       with:
         timeout_minutes: '120'
         max_attempts: '2'
-        command: './gradlew check "--scan" "-Porg.gradle.daemon.idletimeout=60000" "-Pkotlin.native.ignoreDisabledTargets=true" "-Dfile.encoding=UTF-8" "-Dorg.gradle.jvmargs=-Xmx6g" "-Dkotlin.daemon.jvm.options=-Xmx4g" "-Pani.dandanplay.app.id=${{ secrets.DANDANPLAY_APP_ID }}" "-Pani.dandanplay.app.secret=${{ secrets.DANDANPLAY_APP_SECRET }}" "-Pani.sentry.dsn=${{ secrets.SENTRY_DSN }}" "-Pani.analytics.server=${{ secrets.ANALYTICS_SERVER }}" "-Pani.analytics.key=${{ secrets.ANALYTICS_KEY }}" "--parallel" "-Pani.android.abis=arm64-v8a"'
-    - id: 'step-17'
-      name: 'Build Android Instrumented Tests'
-      uses: 'nick-fields/retry@v3'
-      with:
-        timeout_minutes: '180'
-        max_attempts: '3'
-        command: './gradlew assembleDebugAndroidTest "-Pandroid.min.sdk=30" "--scan" "-Porg.gradle.daemon.idletimeout=60000" "-Pkotlin.native.ignoreDisabledTargets=true" "-Dfile.encoding=UTF-8" "-Dorg.gradle.jvmargs=-Xmx6g" "-Dkotlin.daemon.jvm.options=-Xmx4g" "-Pani.dandanplay.app.id=${{ secrets.DANDANPLAY_APP_ID }}" "-Pani.dandanplay.app.secret=${{ secrets.DANDANPLAY_APP_SECRET }}" "-Pani.sentry.dsn=${{ secrets.SENTRY_DSN }}" "-Pani.analytics.server=${{ secrets.ANALYTICS_SERVER }}" "-Pani.analytics.key=${{ secrets.ANALYTICS_KEY }}" "--parallel" "-Pani.android.abis=arm64-v8a"'
-    - id: 'step-18'
->>>>>>> cd76475f
-      name: 'Android Instrumented Test (api=30, arch=arm64-v8a)'
-      uses: 'reactivecircus/android-emulator-runner@v2.33.0'
-      with:
-        api-level: '30'
-        arch: 'arm64-v8a'
-        emulator-boot-timeout: '1800'
-        script: './gradlew connectedDebugAndroidTest "-Pandroid.min.sdk=30" "--scan" "-Porg.gradle.daemon.idletimeout=60000" "-Pkotlin.native.ignoreDisabledTargets=true" "-Dfile.encoding=UTF-8" "-Dorg.gradle.jvmargs=-Xmx6g" "-Dkotlin.daemon.jvm.options=-Xmx4g" "-Pani.dandanplay.app.id=${{ secrets.DANDANPLAY_APP_ID }}" "-Pani.dandanplay.app.secret=${{ secrets.DANDANPLAY_APP_SECRET }}" "-Pani.sentry.dsn=${{ secrets.SENTRY_DSN }}" "-Pani.analytics.server=${{ secrets.ANALYTICS_SERVER }}" "-Pani.analytics.key=${{ secrets.ANALYTICS_KEY }}" "--parallel" "-Pani.android.abis=arm64-v8a"'
-<<<<<<< HEAD
-    - id: 'step-39'
-=======
-    - id: 'step-19'
->>>>>>> cd76475f
-      name: 'Android Instrumented Test (api=35, arch=arm64-v8a)'
-      uses: 'reactivecircus/android-emulator-runner@v2.33.0'
-      with:
-        api-level: '35'
-        arch: 'arm64-v8a'
-        emulator-boot-timeout: '1800'
-        script: './gradlew connectedDebugAndroidTest "-Pandroid.min.sdk=30" "--scan" "-Porg.gradle.daemon.idletimeout=60000" "-Pkotlin.native.ignoreDisabledTargets=true" "-Dfile.encoding=UTF-8" "-Dorg.gradle.jvmargs=-Xmx6g" "-Dkotlin.daemon.jvm.options=-Xmx4g" "-Pani.dandanplay.app.id=${{ secrets.DANDANPLAY_APP_ID }}" "-Pani.dandanplay.app.secret=${{ secrets.DANDANPLAY_APP_SECRET }}" "-Pani.sentry.dsn=${{ secrets.SENTRY_DSN }}" "-Pani.analytics.server=${{ secrets.ANALYTICS_SERVER }}" "-Pani.analytics.key=${{ secrets.ANALYTICS_KEY }}" "--parallel" "-Pani.android.abis=arm64-v8a"'
-<<<<<<< HEAD
-    - id: 'step-40'
-=======
-    - id: 'step-20'
->>>>>>> cd76475f
-      name: 'Cleanup temp files'
-      continue-on-error: true
-      run: 'chmod +x ./ci-helper/cleanup-temp-files-macos.sh && ./ci-helper/cleanup-temp-files-macos.sh'
-  build_github-macos-15:
-    name: 'Build (macOS 15 AArch64 (GitHub))'
-    runs-on:
-    - 'macos-15'
+        command: './gradlew check "--scan" "-Porg.gradle.daemon.idletimeout=60000" "-Pkotlin.native.ignoreDisabledTargets=true" "-Dfile.encoding=UTF-8" "-Dorg.gradle.jvmargs=-Xmx6g" "-Dkotlin.daemon.jvm.options=-Xmx6g" "-Pani.dandanplay.app.id=${{ secrets.DANDANPLAY_APP_ID }}" "-Pani.dandanplay.app.secret=${{ secrets.DANDANPLAY_APP_SECRET }}" "-Pani.sentry.dsn=${{ secrets.SENTRY_DSN }}" "-Pani.analytics.server=${{ secrets.ANALYTICS_SERVER }}" "-Pani.analytics.key=${{ secrets.ANALYTICS_KEY }}"'
+  build_self-hosted-macos-15:
+    name: 'Build (macOS 15 AArch64 (Self-Hosted))'
+    runs-on:
+    - 'self-hosted'
+    - 'macOS'
+    - 'ARM64'
     permissions:
       actions: 'write'
-    outputs:
-      macosAarch64DmgSuccess: '${{ steps.step-19.outcome == ''success'' }}'
+    if: '${{ github.repository == ''open-ani/animeko'' }}'
     steps:
     - id: 'step-0'
       uses: 'actions/checkout@v4'
       with:
         submodules: 'recursive'
     - id: 'step-1'
-      name: 'Free space for macOS'
-      continue-on-error: true
-      run: 'chmod +x ./ci-helper/free-space-macos.sh && ./ci-helper/free-space-macos.sh'
-    - id: 'step-2'
       continue-on-error: true
       run: 'rm local.properties'
-    - id: 'step-3'
+    - id: 'step-2'
       name: 'Resolve JBR location'
       shell: 'bash'
       run: |-
         # Expand jbrLocationExpr
         jbr_location_expr='${{ runner.tool_cache }}/jbrsdk_jcef-21.0.6-osx-aarch64-b895.91.tar.gz'
         echo "jbrLocation=$jbr_location_expr" >> $GITHUB_OUTPUT
-    - id: 'step-4'
-      name: 'Get JBR 21 for macOS AArch64 (Attempt #1)'
-      env:
-        jbrLocation: '${{ steps.step-3.outputs.jbrLocation }}'
-      continue-on-error: true
-      timeout-minutes: 180
+    - id: 'step-3'
+      name: 'Get JBR 21 for macOS AArch64'
+      env:
+        jbrLocation: '${{ steps.step-2.outputs.jbrLocation }}'
       shell: 'bash'
       run: |-
         jbr_location="$jbrLocation"
@@ -1209,12 +569,146 @@
 
         rm -f $checksum_file
         file "$jbr_location"
-    - id: 'step-5'
-      name: 'Get JBR 21 for macOS AArch64 (Attempt #2)'
+    - id: 'step-4'
+      name: 'Setup JBR 21 for macOS '
+      uses: 'gmitch215/setup-java@6d2c5e1f82f180ae79f799f0ed6e3e5efb4e664d'
+      with:
+        java-version: '21'
+        distribution: 'jdkfile'
+        jdkFile: '${{ steps.step-2.outputs.jbrLocation }}'
+      env:
+        GITHUB_TOKEN: '${{ secrets.GITHUB_TOKEN }}'
+    - id: 'step-5'
+      name: 'Dump Local Properties'
+      run: 'echo "jvm.toolchain.version=21" >> local.properties'
+    - id: 'step-6'
+      run: 'chmod -R 777 .'
+    - id: 'step-7'
+      name: 'Setup Gradle'
+      uses: 'gradle/actions/setup-gradle@v3'
+      with:
+        cache-disabled: 'true'
+    - id: 'step-8'
+      name: 'Clean and download dependencies'
+      uses: 'nick-fields/retry@v3'
+      with:
+        timeout_minutes: '60'
+        max_attempts: '3'
+        command: './gradlew "--stacktrace" "-Porg.gradle.daemon.idletimeout=60000" "-Pkotlin.native.ignoreDisabledTargets=true" "-Dfile.encoding=UTF-8" "-Dorg.gradle.jvmargs=-Xmx6g" "-Dkotlin.daemon.jvm.options=-Xmx4g" "-Pani.dandanplay.app.id=${{ secrets.DANDANPLAY_APP_ID }}" "-Pani.dandanplay.app.secret=${{ secrets.DANDANPLAY_APP_SECRET }}" "-Pani.sentry.dsn=${{ secrets.SENTRY_DSN }}" "-Pani.analytics.server=${{ secrets.ANALYTICS_SERVER }}" "-Pani.analytics.key=${{ secrets.ANALYTICS_KEY }}" "--parallel" "-Pani.android.abis=arm64-v8a"'
+    - id: 'step-9'
+      name: 'Update dev version name'
+      uses: 'nick-fields/retry@v3'
+      with:
+        timeout_minutes: '180'
+        max_attempts: '2'
+        command: './gradlew updateDevVersionNameFromGit "--no-configuration-cache" "--scan" "-Porg.gradle.daemon.idletimeout=60000" "-Pkotlin.native.ignoreDisabledTargets=true" "-Dfile.encoding=UTF-8" "-Dorg.gradle.jvmargs=-Xmx6g" "-Dkotlin.daemon.jvm.options=-Xmx4g" "-Pani.dandanplay.app.id=${{ secrets.DANDANPLAY_APP_ID }}" "-Pani.dandanplay.app.secret=${{ secrets.DANDANPLAY_APP_SECRET }}" "-Pani.sentry.dsn=${{ secrets.SENTRY_DSN }}" "-Pani.analytics.server=${{ secrets.ANALYTICS_SERVER }}" "-Pani.analytics.key=${{ secrets.ANALYTICS_KEY }}" "--parallel" "-Pani.android.abis=arm64-v8a"'
+    - id: 'step-10'
+      name: 'Compile Kotlin'
+      uses: 'nick-fields/retry@v3'
+      with:
+        timeout_minutes: '180'
+        max_attempts: '2'
+        command: './gradlew compileKotlin compileCommonMainKotlinMetadata compileJvmMainKotlinMetadata compileKotlinDesktop compileKotlinMetadata "--scan" "-Porg.gradle.daemon.idletimeout=60000" "-Pkotlin.native.ignoreDisabledTargets=true" "-Dfile.encoding=UTF-8" "-Dorg.gradle.jvmargs=-Xmx6g" "-Dkotlin.daemon.jvm.options=-Xmx4g" "-Pani.dandanplay.app.id=${{ secrets.DANDANPLAY_APP_ID }}" "-Pani.dandanplay.app.secret=${{ secrets.DANDANPLAY_APP_SECRET }}" "-Pani.sentry.dsn=${{ secrets.SENTRY_DSN }}" "-Pani.analytics.server=${{ secrets.ANALYTICS_SERVER }}" "-Pani.analytics.key=${{ secrets.ANALYTICS_KEY }}" "--parallel" "-Pani.android.abis=arm64-v8a"'
+    - id: 'step-11'
+      name: 'Compile Kotlin Android'
+      uses: 'nick-fields/retry@v3'
+      with:
+        timeout_minutes: '180'
+        max_attempts: '2'
+        command: './gradlew compileDebugKotlinAndroid compileReleaseKotlinAndroid "--scan" "-Porg.gradle.daemon.idletimeout=60000" "-Pkotlin.native.ignoreDisabledTargets=true" "-Dfile.encoding=UTF-8" "-Dorg.gradle.jvmargs=-Xmx6g" "-Dkotlin.daemon.jvm.options=-Xmx4g" "-Pani.dandanplay.app.id=${{ secrets.DANDANPLAY_APP_ID }}" "-Pani.dandanplay.app.secret=${{ secrets.DANDANPLAY_APP_SECRET }}" "-Pani.sentry.dsn=${{ secrets.SENTRY_DSN }}" "-Pani.analytics.server=${{ secrets.ANALYTICS_SERVER }}" "-Pani.analytics.key=${{ secrets.ANALYTICS_KEY }}" "--parallel" "-Pani.android.abis=arm64-v8a"'
+    - id: 'step-12'
+      name: 'generateDummyFramework'
+      uses: 'nick-fields/retry@v3'
+      with:
+        timeout_minutes: '180'
+        max_attempts: '2'
+        command: './gradlew :app:shared:application:generateDummyFramework "--scan" "-Porg.gradle.daemon.idletimeout=60000" "-Pkotlin.native.ignoreDisabledTargets=true" "-Dfile.encoding=UTF-8" "-Dorg.gradle.jvmargs=-Xmx6g" "-Dkotlin.daemon.jvm.options=-Xmx4g" "-Pani.dandanplay.app.id=${{ secrets.DANDANPLAY_APP_ID }}" "-Pani.dandanplay.app.secret=${{ secrets.DANDANPLAY_APP_SECRET }}" "-Pani.sentry.dsn=${{ secrets.SENTRY_DSN }}" "-Pani.analytics.server=${{ secrets.ANALYTICS_SERVER }}" "-Pani.analytics.key=${{ secrets.ANALYTICS_KEY }}" "--parallel" "-Pani.android.abis=arm64-v8a"'
+    - id: 'step-13'
+      name: 'Pod Install'
+      uses: 'nick-fields/retry@v3'
+      with:
+        timeout_minutes: '180'
+        max_attempts: '2'
+        command: './gradlew :app:ios:podInstall "--scan" "-Porg.gradle.daemon.idletimeout=60000" "-Pkotlin.native.ignoreDisabledTargets=true" "-Dfile.encoding=UTF-8" "-Dorg.gradle.jvmargs=-Xmx6g" "-Dkotlin.daemon.jvm.options=-Xmx4g" "-Pani.dandanplay.app.id=${{ secrets.DANDANPLAY_APP_ID }}" "-Pani.dandanplay.app.secret=${{ secrets.DANDANPLAY_APP_SECRET }}" "-Pani.sentry.dsn=${{ secrets.SENTRY_DSN }}" "-Pani.analytics.server=${{ secrets.ANALYTICS_SERVER }}" "-Pani.analytics.key=${{ secrets.ANALYTICS_KEY }}" "--parallel" "-Pani.android.abis=arm64-v8a"'
+    - id: 'step-14'
+      name: 'Build iOS Debug IPA'
+      uses: 'nick-fields/retry@v3'
+      with:
+        timeout_minutes: '180'
+        max_attempts: '2'
+        command: './gradlew :app:ios:buildDebugIpa "--scan" "-Porg.gradle.daemon.idletimeout=60000" "-Pkotlin.native.ignoreDisabledTargets=true" "-Dfile.encoding=UTF-8" "-Dorg.gradle.jvmargs=-Xmx6g" "-Dkotlin.daemon.jvm.options=-Xmx4g" "-Pani.dandanplay.app.id=${{ secrets.DANDANPLAY_APP_ID }}" "-Pani.dandanplay.app.secret=${{ secrets.DANDANPLAY_APP_SECRET }}" "-Pani.sentry.dsn=${{ secrets.SENTRY_DSN }}" "-Pani.analytics.server=${{ secrets.ANALYTICS_SERVER }}" "-Pani.analytics.key=${{ secrets.ANALYTICS_KEY }}" "--parallel" "-Pani.android.abis=arm64-v8a"'
+    - id: 'step-15'
+      name: 'Upload iOS Debug IPA'
+      uses: 'actions/upload-artifact@v4'
+      with:
+        name: 'ani-ios-debug'
+        path: 'app/ios/build/archives/debug/Animeko.ipa'
+        overwrite: 'true'
+    - id: 'step-16'
+      name: 'Check'
+      uses: 'nick-fields/retry@v3'
+      with:
+        timeout_minutes: '120'
+        max_attempts: '2'
+        command: './gradlew check "--scan" "-Porg.gradle.daemon.idletimeout=60000" "-Pkotlin.native.ignoreDisabledTargets=true" "-Dfile.encoding=UTF-8" "-Dorg.gradle.jvmargs=-Xmx6g" "-Dkotlin.daemon.jvm.options=-Xmx4g" "-Pani.dandanplay.app.id=${{ secrets.DANDANPLAY_APP_ID }}" "-Pani.dandanplay.app.secret=${{ secrets.DANDANPLAY_APP_SECRET }}" "-Pani.sentry.dsn=${{ secrets.SENTRY_DSN }}" "-Pani.analytics.server=${{ secrets.ANALYTICS_SERVER }}" "-Pani.analytics.key=${{ secrets.ANALYTICS_KEY }}" "--parallel" "-Pani.android.abis=arm64-v8a"'
+    - id: 'step-17'
+      name: 'Build Android Instrumented Tests'
+      uses: 'nick-fields/retry@v3'
+      with:
+        timeout_minutes: '180'
+        max_attempts: '3'
+        command: './gradlew assembleDebugAndroidTest "-Pandroid.min.sdk=30" "--scan" "-Porg.gradle.daemon.idletimeout=60000" "-Pkotlin.native.ignoreDisabledTargets=true" "-Dfile.encoding=UTF-8" "-Dorg.gradle.jvmargs=-Xmx6g" "-Dkotlin.daemon.jvm.options=-Xmx4g" "-Pani.dandanplay.app.id=${{ secrets.DANDANPLAY_APP_ID }}" "-Pani.dandanplay.app.secret=${{ secrets.DANDANPLAY_APP_SECRET }}" "-Pani.sentry.dsn=${{ secrets.SENTRY_DSN }}" "-Pani.analytics.server=${{ secrets.ANALYTICS_SERVER }}" "-Pani.analytics.key=${{ secrets.ANALYTICS_KEY }}" "--parallel" "-Pani.android.abis=arm64-v8a"'
+    - id: 'step-18'
+      name: 'Android Instrumented Test (api=30, arch=arm64-v8a)'
+      uses: 'reactivecircus/android-emulator-runner@v2.33.0'
+      with:
+        api-level: '30'
+        arch: 'arm64-v8a'
+        emulator-boot-timeout: '1800'
+        script: './gradlew connectedDebugAndroidTest "-Pandroid.min.sdk=30" "--scan" "-Porg.gradle.daemon.idletimeout=60000" "-Pkotlin.native.ignoreDisabledTargets=true" "-Dfile.encoding=UTF-8" "-Dorg.gradle.jvmargs=-Xmx6g" "-Dkotlin.daemon.jvm.options=-Xmx4g" "-Pani.dandanplay.app.id=${{ secrets.DANDANPLAY_APP_ID }}" "-Pani.dandanplay.app.secret=${{ secrets.DANDANPLAY_APP_SECRET }}" "-Pani.sentry.dsn=${{ secrets.SENTRY_DSN }}" "-Pani.analytics.server=${{ secrets.ANALYTICS_SERVER }}" "-Pani.analytics.key=${{ secrets.ANALYTICS_KEY }}" "--parallel" "-Pani.android.abis=arm64-v8a"'
+    - id: 'step-19'
+      name: 'Android Instrumented Test (api=35, arch=arm64-v8a)'
+      uses: 'reactivecircus/android-emulator-runner@v2.33.0'
+      with:
+        api-level: '35'
+        arch: 'arm64-v8a'
+        emulator-boot-timeout: '1800'
+        script: './gradlew connectedDebugAndroidTest "-Pandroid.min.sdk=30" "--scan" "-Porg.gradle.daemon.idletimeout=60000" "-Pkotlin.native.ignoreDisabledTargets=true" "-Dfile.encoding=UTF-8" "-Dorg.gradle.jvmargs=-Xmx6g" "-Dkotlin.daemon.jvm.options=-Xmx4g" "-Pani.dandanplay.app.id=${{ secrets.DANDANPLAY_APP_ID }}" "-Pani.dandanplay.app.secret=${{ secrets.DANDANPLAY_APP_SECRET }}" "-Pani.sentry.dsn=${{ secrets.SENTRY_DSN }}" "-Pani.analytics.server=${{ secrets.ANALYTICS_SERVER }}" "-Pani.analytics.key=${{ secrets.ANALYTICS_KEY }}" "--parallel" "-Pani.android.abis=arm64-v8a"'
+    - id: 'step-20'
+      name: 'Cleanup temp files'
+      continue-on-error: true
+      run: 'chmod +x ./ci-helper/cleanup-temp-files-macos.sh && ./ci-helper/cleanup-temp-files-macos.sh'
+  build_github-macos-15:
+    name: 'Build (macOS 15 AArch64 (GitHub))'
+    runs-on:
+    - 'macos-15'
+    permissions:
+      actions: 'write'
+    outputs:
+      macosAarch64DmgSuccess: '${{ steps.step-14.outcome == ''success'' }}'
+    steps:
+    - id: 'step-0'
+      uses: 'actions/checkout@v4'
+      with:
+        submodules: 'recursive'
+    - id: 'step-1'
+      name: 'Free space for macOS'
+      continue-on-error: true
+      run: 'chmod +x ./ci-helper/free-space-macos.sh && ./ci-helper/free-space-macos.sh'
+    - id: 'step-2'
+      continue-on-error: true
+      run: 'rm local.properties'
+    - id: 'step-3'
+      name: 'Resolve JBR location'
+      shell: 'bash'
+      run: |-
+        # Expand jbrLocationExpr
+        jbr_location_expr='${{ runner.tool_cache }}/jbrsdk_jcef-21.0.6-osx-aarch64-b895.91.tar.gz'
+        echo "jbrLocation=$jbr_location_expr" >> $GITHUB_OUTPUT
+    - id: 'step-4'
+      name: 'Get JBR 21 for macOS AArch64'
       env:
         jbrLocation: '${{ steps.step-3.outputs.jbrLocation }}'
-      continue-on-error: false
-      timeout-minutes: 180
       shell: 'bash'
       run: |-
         jbr_location="$jbrLocation"
@@ -1242,8 +736,7 @@
 
         rm -f $checksum_file
         file "$jbr_location"
-      if: '${{ steps.step-4.outcome == ''failure'' }}'
-    - id: 'step-6'
+    - id: 'step-5'
       name: 'Setup JBR 21 for macOS '
       uses: 'gmitch215/setup-java@6d2c5e1f82f180ae79f799f0ed6e3e5efb4e664d'
       with:
@@ -1252,68 +745,52 @@
         jdkFile: '${{ steps.step-3.outputs.jbrLocation }}'
       env:
         GITHUB_TOKEN: '${{ secrets.GITHUB_TOKEN }}'
-    - id: 'step-7'
+    - id: 'step-6'
       name: 'Dump Local Properties'
       run: 'echo "jvm.toolchain.version=21" >> local.properties'
+    - id: 'step-7'
+      run: 'chmod -R 777 .'
     - id: 'step-8'
-      run: 'chmod -R 777 .'
-    - id: 'step-9'
       name: 'Setup Gradle'
       uses: 'gradle/actions/setup-gradle@v3'
       with:
         cache-disabled: 'true'
+    - id: 'step-9'
+      name: 'Clean and download dependencies'
+      uses: 'nick-fields/retry@v3'
+      with:
+        timeout_minutes: '60'
+        max_attempts: '3'
+        command: './gradlew "--stacktrace" "-Porg.gradle.daemon.idletimeout=60000" "-Pkotlin.native.ignoreDisabledTargets=true" "-Dfile.encoding=UTF-8" "-Dorg.gradle.jvmargs=-Xmx4g" "-Dkotlin.daemon.jvm.options=-Xmx4g" "-Pani.dandanplay.app.id=${{ secrets.DANDANPLAY_APP_ID }}" "-Pani.dandanplay.app.secret=${{ secrets.DANDANPLAY_APP_SECRET }}" "-Pani.sentry.dsn=${{ secrets.SENTRY_DSN }}" "-Pani.analytics.server=${{ secrets.ANALYTICS_SERVER }}" "-Pani.analytics.key=${{ secrets.ANALYTICS_KEY }}" "-Pani.android.abis=arm64-v8a"'
     - id: 'step-10'
-      name: 'Clean and download dependencies (Attempt #1)'
-      continue-on-error: true
-      timeout-minutes: 180
-      run: './gradlew --scan "--stacktrace" "-Porg.gradle.daemon.idletimeout=60000" "-Pkotlin.native.ignoreDisabledTargets=true" "-Dfile.encoding=UTF-8" "-Dorg.gradle.jvmargs=-Xmx4g" "-Dkotlin.daemon.jvm.options=-Xmx4g" "-Pani.dandanplay.app.id=${{ secrets.DANDANPLAY_APP_ID }}" "-Pani.dandanplay.app.secret=${{ secrets.DANDANPLAY_APP_SECRET }}" "-Pani.sentry.dsn=${{ secrets.SENTRY_DSN }}" "-Pani.analytics.server=${{ secrets.ANALYTICS_SERVER }}" "-Pani.analytics.key=${{ secrets.ANALYTICS_KEY }}" "-Pani.android.abis=arm64-v8a"'
+      name: 'Update dev version name'
+      uses: 'nick-fields/retry@v3'
+      with:
+        timeout_minutes: '180'
+        max_attempts: '2'
+        command: './gradlew updateDevVersionNameFromGit "--no-configuration-cache" "--scan" "-Porg.gradle.daemon.idletimeout=60000" "-Pkotlin.native.ignoreDisabledTargets=true" "-Dfile.encoding=UTF-8" "-Dorg.gradle.jvmargs=-Xmx4g" "-Dkotlin.daemon.jvm.options=-Xmx4g" "-Pani.dandanplay.app.id=${{ secrets.DANDANPLAY_APP_ID }}" "-Pani.dandanplay.app.secret=${{ secrets.DANDANPLAY_APP_SECRET }}" "-Pani.sentry.dsn=${{ secrets.SENTRY_DSN }}" "-Pani.analytics.server=${{ secrets.ANALYTICS_SERVER }}" "-Pani.analytics.key=${{ secrets.ANALYTICS_KEY }}" "-Pani.android.abis=arm64-v8a"'
     - id: 'step-11'
-      name: 'Clean and download dependencies (Attempt #2)'
-      continue-on-error: false
-      timeout-minutes: 180
-      run: './gradlew --scan "--stacktrace" "-Porg.gradle.daemon.idletimeout=60000" "-Pkotlin.native.ignoreDisabledTargets=true" "-Dfile.encoding=UTF-8" "-Dorg.gradle.jvmargs=-Xmx4g" "-Dkotlin.daemon.jvm.options=-Xmx4g" "-Pani.dandanplay.app.id=${{ secrets.DANDANPLAY_APP_ID }}" "-Pani.dandanplay.app.secret=${{ secrets.DANDANPLAY_APP_SECRET }}" "-Pani.sentry.dsn=${{ secrets.SENTRY_DSN }}" "-Pani.analytics.server=${{ secrets.ANALYTICS_SERVER }}" "-Pani.analytics.key=${{ secrets.ANALYTICS_KEY }}" "-Pani.android.abis=arm64-v8a"'
-      if: '${{ steps.step-10.outcome == ''failure'' }}'
+      name: 'Compile Kotlin'
+      uses: 'nick-fields/retry@v3'
+      with:
+        timeout_minutes: '180'
+        max_attempts: '2'
+        command: './gradlew compileKotlin compileCommonMainKotlinMetadata compileJvmMainKotlinMetadata compileKotlinDesktop compileKotlinMetadata "--scan" "-Porg.gradle.daemon.idletimeout=60000" "-Pkotlin.native.ignoreDisabledTargets=true" "-Dfile.encoding=UTF-8" "-Dorg.gradle.jvmargs=-Xmx4g" "-Dkotlin.daemon.jvm.options=-Xmx4g" "-Pani.dandanplay.app.id=${{ secrets.DANDANPLAY_APP_ID }}" "-Pani.dandanplay.app.secret=${{ secrets.DANDANPLAY_APP_SECRET }}" "-Pani.sentry.dsn=${{ secrets.SENTRY_DSN }}" "-Pani.analytics.server=${{ secrets.ANALYTICS_SERVER }}" "-Pani.analytics.key=${{ secrets.ANALYTICS_KEY }}" "-Pani.android.abis=arm64-v8a"'
     - id: 'step-12'
-      name: 'Update dev version name (Attempt #1)'
-      continue-on-error: true
-      timeout-minutes: 180
-      run: './gradlew updateDevVersionNameFromGit "--no-configuration-cache" "--scan" "-Porg.gradle.daemon.idletimeout=60000" "-Pkotlin.native.ignoreDisabledTargets=true" "-Dfile.encoding=UTF-8" "-Dorg.gradle.jvmargs=-Xmx4g" "-Dkotlin.daemon.jvm.options=-Xmx4g" "-Pani.dandanplay.app.id=${{ secrets.DANDANPLAY_APP_ID }}" "-Pani.dandanplay.app.secret=${{ secrets.DANDANPLAY_APP_SECRET }}" "-Pani.sentry.dsn=${{ secrets.SENTRY_DSN }}" "-Pani.analytics.server=${{ secrets.ANALYTICS_SERVER }}" "-Pani.analytics.key=${{ secrets.ANALYTICS_KEY }}" "-Pani.android.abis=arm64-v8a"'
+      name: 'Package Desktop'
+      uses: 'nick-fields/retry@v3'
+      with:
+        timeout_minutes: '180'
+        max_attempts: '2'
+        command: './gradlew packageReleaseDistributionForCurrentOS "--scan" "-Porg.gradle.daemon.idletimeout=60000" "-Pkotlin.native.ignoreDisabledTargets=true" "-Dfile.encoding=UTF-8" "-Dorg.gradle.jvmargs=-Xmx4g" "-Dkotlin.daemon.jvm.options=-Xmx4g" "-Pani.dandanplay.app.id=${{ secrets.DANDANPLAY_APP_ID }}" "-Pani.dandanplay.app.secret=${{ secrets.DANDANPLAY_APP_SECRET }}" "-Pani.sentry.dsn=${{ secrets.SENTRY_DSN }}" "-Pani.analytics.server=${{ secrets.ANALYTICS_SERVER }}" "-Pani.analytics.key=${{ secrets.ANALYTICS_KEY }}" "-Pani.android.abis=arm64-v8a"'
     - id: 'step-13'
-      name: 'Update dev version name (Attempt #2)'
-      continue-on-error: false
-      timeout-minutes: 180
-      run: './gradlew updateDevVersionNameFromGit "--no-configuration-cache" "--scan" "-Porg.gradle.daemon.idletimeout=60000" "-Pkotlin.native.ignoreDisabledTargets=true" "-Dfile.encoding=UTF-8" "-Dorg.gradle.jvmargs=-Xmx4g" "-Dkotlin.daemon.jvm.options=-Xmx4g" "-Pani.dandanplay.app.id=${{ secrets.DANDANPLAY_APP_ID }}" "-Pani.dandanplay.app.secret=${{ secrets.DANDANPLAY_APP_SECRET }}" "-Pani.sentry.dsn=${{ secrets.SENTRY_DSN }}" "-Pani.analytics.server=${{ secrets.ANALYTICS_SERVER }}" "-Pani.analytics.key=${{ secrets.ANALYTICS_KEY }}" "-Pani.android.abis=arm64-v8a"'
-      if: '${{ steps.step-12.outcome == ''failure'' }}'
-    - id: 'step-14'
-      name: 'Compile Kotlin (Attempt #1)'
-      continue-on-error: true
-      timeout-minutes: 180
-      run: './gradlew compileKotlin compileCommonMainKotlinMetadata compileJvmMainKotlinMetadata compileKotlinDesktop compileKotlinMetadata "--scan" "-Porg.gradle.daemon.idletimeout=60000" "-Pkotlin.native.ignoreDisabledTargets=true" "-Dfile.encoding=UTF-8" "-Dorg.gradle.jvmargs=-Xmx4g" "-Dkotlin.daemon.jvm.options=-Xmx4g" "-Pani.dandanplay.app.id=${{ secrets.DANDANPLAY_APP_ID }}" "-Pani.dandanplay.app.secret=${{ secrets.DANDANPLAY_APP_SECRET }}" "-Pani.sentry.dsn=${{ secrets.SENTRY_DSN }}" "-Pani.analytics.server=${{ secrets.ANALYTICS_SERVER }}" "-Pani.analytics.key=${{ secrets.ANALYTICS_KEY }}" "-Pani.android.abis=arm64-v8a"'
-    - id: 'step-15'
-      name: 'Compile Kotlin (Attempt #2)'
-      continue-on-error: false
-      timeout-minutes: 180
-      run: './gradlew compileKotlin compileCommonMainKotlinMetadata compileJvmMainKotlinMetadata compileKotlinDesktop compileKotlinMetadata "--scan" "-Porg.gradle.daemon.idletimeout=60000" "-Pkotlin.native.ignoreDisabledTargets=true" "-Dfile.encoding=UTF-8" "-Dorg.gradle.jvmargs=-Xmx4g" "-Dkotlin.daemon.jvm.options=-Xmx4g" "-Pani.dandanplay.app.id=${{ secrets.DANDANPLAY_APP_ID }}" "-Pani.dandanplay.app.secret=${{ secrets.DANDANPLAY_APP_SECRET }}" "-Pani.sentry.dsn=${{ secrets.SENTRY_DSN }}" "-Pani.analytics.server=${{ secrets.ANALYTICS_SERVER }}" "-Pani.analytics.key=${{ secrets.ANALYTICS_KEY }}" "-Pani.android.abis=arm64-v8a"'
-      if: '${{ steps.step-14.outcome == ''failure'' }}'
-    - id: 'step-16'
-      name: 'Package Desktop (Attempt #1)'
-      continue-on-error: true
-      timeout-minutes: 180
-      run: './gradlew packageReleaseDistributionForCurrentOS "--scan" "-Porg.gradle.daemon.idletimeout=60000" "-Pkotlin.native.ignoreDisabledTargets=true" "-Dfile.encoding=UTF-8" "-Dorg.gradle.jvmargs=-Xmx4g" "-Dkotlin.daemon.jvm.options=-Xmx4g" "-Pani.dandanplay.app.id=${{ secrets.DANDANPLAY_APP_ID }}" "-Pani.dandanplay.app.secret=${{ secrets.DANDANPLAY_APP_SECRET }}" "-Pani.sentry.dsn=${{ secrets.SENTRY_DSN }}" "-Pani.analytics.server=${{ secrets.ANALYTICS_SERVER }}" "-Pani.analytics.key=${{ secrets.ANALYTICS_KEY }}" "-Pani.android.abis=arm64-v8a"'
-    - id: 'step-17'
-      name: 'Package Desktop (Attempt #2)'
-      continue-on-error: false
-      timeout-minutes: 180
-      run: './gradlew packageReleaseDistributionForCurrentOS "--scan" "-Porg.gradle.daemon.idletimeout=60000" "-Pkotlin.native.ignoreDisabledTargets=true" "-Dfile.encoding=UTF-8" "-Dorg.gradle.jvmargs=-Xmx4g" "-Dkotlin.daemon.jvm.options=-Xmx4g" "-Pani.dandanplay.app.id=${{ secrets.DANDANPLAY_APP_ID }}" "-Pani.dandanplay.app.secret=${{ secrets.DANDANPLAY_APP_SECRET }}" "-Pani.sentry.dsn=${{ secrets.SENTRY_DSN }}" "-Pani.analytics.server=${{ secrets.ANALYTICS_SERVER }}" "-Pani.analytics.key=${{ secrets.ANALYTICS_KEY }}" "-Pani.android.abis=arm64-v8a"'
-      if: '${{ steps.step-16.outcome == ''failure'' }}'
-    - id: 'step-18'
       name: 'Upload compose logs'
       uses: 'actions/upload-artifact@v4'
       with:
         name: 'compose-logs-github-macos-15'
         path: 'app/desktop/build/compose/logs'
       if: '${{ always() }}'
-    - id: 'step-19'
+    - id: 'step-14'
       name: 'Upload macOS dmg'
       uses: 'actions/upload-artifact@v4'
       with:
