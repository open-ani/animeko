[versions]
kotlin = "2.1.0"
android-gradle-plugin = "8.6.1"

### KOTLINX ###
kotlinx-coroutines = "1.9.0" # https://github.com/Kotlin/kotlinx.coroutines/releases
kotlinx-serialization = "1.7.3" # https://github.com/Kotlin/kotlinx.serialization/releases
kotlinx-datetime = "0.6.1" # https://github.com/Kotlin/kotlinx-datetime/releases
kotlinx-atomicfu = "0.26.1" # https://github.com/Kotlin/kotlinx-atomicfu/releases
kotlinx-io = "0.6.0" # https://github.com/Kotlin/kotlinx-io/releases
kotlinx-collections-immutable = "0.3.8" # https://github.com/Kotlin/kotlinx.collections.immutable/releases

### ANDROIDX ###
androidx-annotation = "1.9.1"
androidx-media3 = "1.5.1"
androidx-lifecycle = "2.8.7"
paging = "3.3.5" # https://developer.android.com/jetpack/androidx/releases/paging
datastore = "1.1.2" # https://developer.android.com/jetpack/androidx/releases/datastore
ksp = "2.1.0-1.0.29" # https://github.com/google/ksp/releases
room = "2.7.0-alpha12" # https://developer.android.com/jetpack/androidx/releases/room#declaring_dependencies
sqlite = "2.5.0-alpha12"
androidx-activity = "1.9.2"
androidx-core = "1.13.1"

### COMPOSE ###
# How to upgrade them? Check compose multiplatform release notes and find the corresponding versions for each library.

# https://github.com/JetBrains/compose-multiplatform/releases
compose-multiplatform = "1.8.0-alpha02"

# JetBrains compose libraries. Follow the release notes for main Compose Multiplatform for versoins.
compose-lifecycle = "2.9.0-alpha02"
compose-navigation = "2.8.0-alpha12"
compose-material3-adaptive = "1.1.0-alpha02"

# Jetpack Compose libraries. Use the exact version mentioned from Compose Multiplatfrom release notes.
# https://developer.android.com/jetpack/androidx/releases/compose-material3
compose-material3 = "1.4.0-alpha04"
jetpack-compose = "1.8.0-alpha07"
androidx-compose-material3-adaptive = "1.1.0-alpha07"

### OTHERS ###

jna = "5.13.0" # 不要轻易改这个版本, 它可能导致 VLC 兼容性问题
jsonpathkt-kotlinx = "3.0.2"
ksoup = "0.1.4"
filekit = "0.8.1" # https://github.com/vinceglb/FileKit/releases
kotlinpoet = "1.18.1" # https://github.com/square/kotlinpoet/releases
log4j-core = "2.20.0"
korlibs = "6.0.0"
ktor = "2.3.12"
koin = "3.5.6" # https://github.com/InsertKoinIO/koin/releases
slf4j = "2.0.16"
jsoup = "1.18.1" # https://github.com/jhy/jsoup/releases
snakeyaml = "2.2"
coil = "3.0.4" # https://github.com/coil-kt/coil/releases
constraintlayout-compose = "0.4.0"
antlr-kotlin = "1.0.0"
oshai-kotlin-logging = "7.0.0" # Only for native. On JVM we use slf4j directly.
ipaddress-parser = "5.5.1"
turbine = "1.2.0" # https://github.com/cashapp/turbine/releases/
junit4 = "4.13.2"
junit5 = "5.11.4"
mannodermaus-junit5 = "1.6.0" # https://github.com/mannodermaus/android-junit5
stately-common = "2.0.7"
vlcj = "4.8.2"
jsystemthemedetector = "3.8"
materialkolor = "2.0.0"
<<<<<<< HEAD
kmpalette = "3.1.0"
=======
mockito = "5.12.0"
mockito-kotlin = "5.4.0"
>>>>>>> 6f43f25f

[libraries]
# Gradle plugins
android-gradle-plugin = { module = "com.android.tools.build:gradle", version.ref = "android-gradle-plugin" }
android-library-gradle-plugin = { module = "com.android.library:com.android.library.gradle.plugin", version.ref = "android-gradle-plugin" }
android-application-gradle-plugin = { module = "com.android.application:com.android.application.gradle.plugin", version.ref = "android-gradle-plugin" }
kotlin-gradle-plugin = { module = "org.jetbrains.kotlin:kotlin-gradle-plugin", version.ref = "kotlin" }
atomicfu-gradle-plugin = { module = "org.jetbrains.kotlinx:atomicfu-gradle-plugin", version.ref = "kotlinx-atomicfu" }
compose-multiplatfrom-gradle-plugin = { module = "org.jetbrains.compose:org.jetbrains.compose.gradle.plugin", version.ref = "compose-multiplatform" }
kotlin-compose-compiler-gradle-plugin = { module = "org.jetbrains.kotlin:compose-compiler-gradle-plugin", version.ref = "kotlin" }

# JUnit
# These are used dynamically
junit5-jupiter-engine = { module = "org.junit.jupiter:junit-jupiter-engine", version.ref = "junit5" }
junit5-jupiter-api = { module = "org.junit.jupiter:junit-jupiter-api", version.ref = "junit5" }
junit5-jupiter-params = { module = "org.junit.jupiter:junit-jupiter-params", version.ref = "junit5" }
junit5-vintage-engine = { module = "org.junit.vintage:junit-vintage-engine", version.ref = "junit5" }
junit5-android-test-core = { module = "de.mannodermaus.junit5:android-test-core", version.ref = "mannodermaus-junit5" }
junit5-android-test-runner = { module = "de.mannodermaus.junit5:android-test-runner", version.ref = "mannodermaus-junit5" }
junit4 = { module = "junit:junit", version.ref = "junit4" }

# Kotlinx
kotlinx-datetime = { module = "org.jetbrains.kotlinx:kotlinx-datetime", version.ref = "kotlinx-datetime" }
kotlinx-io-core = { module = "org.jetbrains.kotlinx:kotlinx-io-core", version.ref = "kotlinx-io" }
kotlinx-io-bytestring = { module = "org.jetbrains.kotlinx:kotlinx-io-bytestring", version.ref = "kotlinx-io" }
kotlinx-coroutines-core = { module = "org.jetbrains.kotlinx:kotlinx-coroutines-core", version.ref = "kotlinx-coroutines" }
kotlinx-coroutines-android = { module = "org.jetbrains.kotlinx:kotlinx-coroutines-android", version.ref = "kotlinx-coroutines" }
kotlinx-coroutines-swing = { module = "org.jetbrains.kotlinx:kotlinx-coroutines-swing", version.ref = "kotlinx-coroutines" }
kotlinx-coroutines-debug = { module = "org.jetbrains.kotlinx:kotlinx-coroutines-debug", version.ref = "kotlinx-coroutines" }
kotlinx-coroutines-test = { module = "org.jetbrains.kotlinx:kotlinx-coroutines-test", version.ref = "kotlinx-coroutines" }
kotlinx-serialization-core = { module = "org.jetbrains.kotlinx:kotlinx-serialization-core", version.ref = "kotlinx-serialization" }
kotlinx-serialization-json = { module = "org.jetbrains.kotlinx:kotlinx-serialization-json", version.ref = "kotlinx-serialization" }
kotlinx-serialization-protobuf = { module = "org.jetbrains.kotlinx:kotlinx-serialization-protobuf", version.ref = "kotlinx-serialization" }
kotlinx-serialization-json-io = { module = "org.jetbrains.kotlinx:kotlinx-serialization-json-io", version.ref = "kotlinx-serialization" }
kotlinx-collections-immutable = { module = "org.jetbrains.kotlinx:kotlinx-collections-immutable", version.ref = "kotlinx-collections-immutable" }
atomicfu = { module = "org.jetbrains.kotlinx:atomicfu", version.ref = "kotlinx-atomicfu" }

# Ktor
ktor-client-core = { module = "io.ktor:ktor-client-core", version.ref = "ktor" }
ktor-client-cio = { module = "io.ktor:ktor-client-cio", version.ref = "ktor" }
ktor-client-darwin = { module = "io.ktor:ktor-client-darwin", version.ref = "ktor" }
ktor-client-logging = { module = "io.ktor:ktor-client-logging", version.ref = "ktor" }
ktor-client-auth = { module = "io.ktor:ktor-client-auth", version.ref = "ktor" }
ktor-client-okhttp = { module = "io.ktor:ktor-client-okhttp", version.ref = "ktor" }
ktor-client-websockets = { module = "io.ktor:ktor-client-websockets", version.ref = "ktor" }
ktor-client-content-negotiation = { module = "io.ktor:ktor-client-content-negotiation", version.ref = "ktor" }
ktor-serialization-kotlinx-json = { module = "io.ktor:ktor-serialization-kotlinx-json", version.ref = "ktor" }
ktor-client-mock = { module = "io.ktor:ktor-client-mock", version.ref = "ktor" }

ktor-server-core = { module = "io.ktor:ktor-server-core", version.ref = "ktor" }
ktor-server-test-host = { module = "io.ktor:ktor-server-test-host", version.ref = "ktor" }

# Koin
koin-core = { module = "io.insert-koin:koin-core", version.ref = "koin" }
koin-android = { module = "io.insert-koin:koin-android", version.ref = "koin" }
koin-test = { module = "io.insert-koin:koin-test", version.ref = "koin" }

# Logging
log4j-core = { module = "org.apache.logging.log4j:log4j-core", version.ref = "log4j-core" }
log4j-slf4j-impl = { module = "org.apache.logging.log4j:log4j-slf4j2-impl", version.ref = "log4j-core" }
slf4j-api = { module = "org.slf4j:slf4j-api", version.ref = "slf4j" }
slf4j-simple = { module = "org.slf4j:slf4j-simple", version.ref = "slf4j" }
logback-android = { module = "com.github.tony19:logback-android", version = "3.0.0" }

# Coil 
# https://github.com/coil-kt/coil
coil = { module = "io.coil-kt.coil3:coil", version.ref = "coil" }
coil-core = { module = "io.coil-kt.coil3:coil-core", version.ref = "coil" }
coil-compose-core = { module = "io.coil-kt.coil3:coil-compose-core", version.ref = "coil" }
coil-svg = { module = "io.coil-kt.coil3:coil-svg", version.ref = "coil" }
#coil-gif = { module = "io.coil-kt.coil3:coil-gif", version.ref = "coil" }
coil-network-okhttp = { module = "io.coil-kt.coil3:coil-network-okhttp", version.ref = "coil" }
coil-network-ktor2 = { module = "io.coil-kt.coil3:coil-network-ktor2", version.ref = "coil" }
coil-network-ktor3 = { module = "io.coil-kt.coil3:coil-network-ktor3", version.ref = "coil" }

# Android Datastore
datastore = { module = "androidx.datastore:datastore", version.ref = "datastore" }
datastore-core = { module = "androidx.datastore:datastore-core", version.ref = "datastore" }
datastore-preferences = { module = "androidx.datastore:datastore-preferences", version.ref = "datastore" }
datastore-preferences-core = { module = "androidx.datastore:datastore-preferences-core", version.ref = "datastore" }

# Room, SQLite, and Paging
androidx-room-compiler = { group = "androidx.room", name = "room-compiler", version.ref = "room" }
androidx-room-ktx = { group = "androidx.room", name = "room-ktx", version.ref = "room" }
androidx-room-paging = { group = "androidx.room", name = "room-paging", version.ref = "room" }
androidx-room-runtime = { group = "androidx.room", name = "room-runtime", version.ref = "room" }
sqlite = { module = "androidx.sqlite:sqlite", version.ref = "sqlite" }
sqlite-bundled = { module = "androidx.sqlite:sqlite-bundled", version.ref = "sqlite" }
paging-common = { module = "androidx.paging:paging-common", version.ref = "paging" }
paging-compose-android = { module = "androidx.paging:paging-compose", version.ref = "paging" }

# JetBrains Compose Multiplatform
compose-lifecycle-runtime = { module = "org.jetbrains.androidx.lifecycle:lifecycle-runtime", version.ref = "compose-lifecycle" }
compose-lifecycle-runtime-compose = { module = "org.jetbrains.androidx.lifecycle:lifecycle-runtime-compose", version.ref = "compose-lifecycle" }
compose-lifecycle-viewmodel = { module = "org.jetbrains.androidx.lifecycle:lifecycle-viewmodel", version.ref = "compose-lifecycle" }
compose-lifecycle-viewmodel-compose = { module = "org.jetbrains.androidx.lifecycle:lifecycle-viewmodel-compose", version.ref = "compose-lifecycle" }
compose-navigation-compose = { module = "org.jetbrains.androidx.navigation:navigation-compose", version.ref = "compose-navigation" }
compose-navigation-runtime = { module = "org.jetbrains.androidx.navigation:navigation-runtime", version.ref = "compose-navigation" }
compose-material3-adaptive-core = { module = "org.jetbrains.compose.material3.adaptive:adaptive", version.ref = "compose-material3-adaptive" }
compose-material3-adaptive-layout = { module = "org.jetbrains.compose.material3.adaptive:adaptive-layout", version.ref = "compose-material3-adaptive" }
compose-material3-adaptive-navigation0 = { module = "org.jetbrains.compose.material3.adaptive:adaptive-navigation", version.ref = "compose-material3-adaptive" }
compose-material3-adaptive-navigation-suite = { module = "org.jetbrains.compose.material3:material3-adaptive-navigation-suite", version.ref = "compose-multiplatform" }

# Jetpack Compose
androidx-compose-ui = { module = "androidx.compose.ui:ui", version.ref = "jetpack-compose" }
androidx-compose-ui-tooling = { module = "androidx.compose.ui:ui-tooling", version.ref = "jetpack-compose" }
androidx-compose-ui-viewbinding = { module = "androidx.compose.ui:ui-viewbinding", version.ref = "jetpack-compose" }
androidx-compose-foundation = { module = "androidx.compose.foundation:foundation", version.ref = "jetpack-compose" }
androidx-compose-material = { module = "androidx.compose.material:material", version.ref = "jetpack-compose" }
androidx-compose-material3 = { module = "androidx.compose.material3:material3", version.ref = "compose-material3" }
androidx-compose-ui-tooling-preview = { module = "androidx.compose.ui:ui-tooling-preview", version.ref = "jetpack-compose" }
androidx-annotation = { module = "androidx.annotation:annotation", version.ref = "androidx-annotation" }
androidx-compose-material3-adaptive = { module = "androidx.compose.material3.adaptive:adaptive", version.ref = "androidx-compose-material3-adaptive" }
androidx-compose-material3-adaptive-layout = { module = "androidx.compose.material3.adaptive:adaptive-layout", version.ref = "androidx-compose-material3-adaptive" }
androidx-compose-material3-adaptive-navigation = { module = "androidx.compose.material3.adaptive:adaptive-navigation", version.ref = "androidx-compose-material3-adaptive" }

# Androidx
# Each library has its own version, so we don't use `Versions` here.
androidx-core-ktx = { module = "androidx.core:core-ktx", version.ref = "androidx-core" }
androidx-activity-compose = { module = "androidx.activity:activity-compose", version.ref = "androidx-activity" }
androidx-activity-ktx = { module = "androidx.activity:activity-ktx", version.ref = "androidx-activity" }
androidx-appcompat = { module = "androidx.appcompat:appcompat", version = "1.7.0" }
androidx-material = { module = "com.google.android.material:material", version = "1.12.0" }
#androidx-material3-window-size-class0 = { module = "androidx.compose.material3:material3-window-size-class", version = "1.2.1" }
androidx-browser = { module = "androidx.browser:browser", version = "1.8.0" }
androidx-media = { module = "androidx.media:media", version = "1.7.0" }
androidx-lifecycle-runtime-ktx = { module = "androidx.lifecycle:lifecycle-runtime-ktx", version.ref = "androidx-lifecycle" }
androidx-lifecycle-service = { module = "androidx.lifecycle:lifecycle-service", version.ref = "androidx-lifecycle" }
androidx-lifecycle-process = { module = "androidx.lifecycle:lifecycle-process", version.ref = "androidx-lifecycle" }
androidx-lifecycle-runtime-testing = { module = "androidx.lifecycle:lifecycle-runtime-testing", version.ref = "androidx-lifecycle" }
androidx-collection = { module = "androidx.collection:collection", version = "1.4.5" }
# Used dynamically, don't remove.
androidx-test-runner = { module = "androidx.test:runner", version = "1.5.0" }

# Android unit test
mockito = { module = "org.mockito:mockito-core", version.ref = "mockito" }
mockito-kotlin = { module = "org.mockito.kotlin:mockito-kotlin", version.ref = "mockito-kotlin" }

# Media3 (ExoPlayer)
androidx-media3-ui = { module = "androidx.media3:media3-ui", version.ref = "androidx-media3" }
androidx-media3-exoplayer = { module = "androidx.media3:media3-exoplayer", version.ref = "androidx-media3" }
androidx-media3-exoplayer-dash = { module = "androidx.media3:media3-exoplayer-dash", version.ref = "androidx-media3" }
androidx-media3-exoplayer-hls = { module = "androidx.media3:media3-exoplayer-hls", version.ref = "androidx-media3" }


### All other libraries ###


kotlinpoet = { module = "com.squareup:kotlinpoet", version.ref = "kotlinpoet" }
korlibs-crypto = { module = "com.soywiz:korlibs-crypto", version.ref = "korlibs" }
jetbrains-annotations = { module = "org.jetbrains:annotations", version = "23.0.0" }
directories = { module = "dev.dirs:directories", version = "26" }
snakeyaml = { module = "org.yaml:snakeyaml", version.ref = "snakeyaml" }
antlr-kotlin-runtime = { module = "com.strumenta:antlr-kotlin-runtime", version.ref = "antlr-kotlin" }
ipaddress-parser = { module = "com.github.seancfoley:ipaddress", version.ref = "ipaddress-parser" }
# VLC
# NOTE: YOU WILL NEVER WANT TO CHANGE VLCJ AND JNA VERSIONS.
# ONLY VLC 3.0.18 IS SUPPORTED.
vlcj = { module = "uk.co.caprica:vlcj", version.ref = "vlcj" }
jna = { module = "net.java.dev.jna:jna", version.ref = "jna" }
jna-platform = { module = "net.java.dev.jna:jna-platform", version.ref = "jna" }
jsoup = { module = "org.jsoup:jsoup", version.ref = "jsoup" }
ksoup = { module = "com.fleeksoft.ksoup:ksoup", version.ref = "ksoup" }
oshai-kotlin-logging = { module = "io.github.oshai:kotlin-logging", version.ref = "oshai-kotlin-logging" }
jsonpathkt-kotlinx = { module = "com.eygraber:jsonpathkt-kotlinx", version.ref = "jsonpathkt-kotlinx" }
filekit-compose = { module = "io.github.vinceglb:filekit-compose", version.ref = "filekit" }
filekit-core = { module = "io.github.vinceglb:filekit-core", version.ref = "filekit" }
# Workaround for Kotlin compiler bug
stately-common = { module = "co.touchlab:stately-common", version.ref = "stately-common" }
jsystemthemedetector = { module = "org.openani.jsystemthemedetector:jSystemThemeDetector", version.ref = "jsystemthemedetector" }
turbine = { module = "app.cash.turbine:turbine", version.ref = "turbine" }
materialkolor = { module = "com.materialkolor:material-kolor", version.ref = "materialkolor" }
<<<<<<< HEAD
kmpalette-core = { module = "com.kmpalette:kmpalette-core", version.ref = "kmpalette" }
=======
constraintlayout-compose = { module = "tech.annexflow.compose:constraintlayout-compose-multiplatform", version.ref = "constraintlayout-compose" }
>>>>>>> 6f43f25f
<|MERGE_RESOLUTION|>--- conflicted
+++ resolved
@@ -66,12 +66,9 @@
 vlcj = "4.8.2"
 jsystemthemedetector = "3.8"
 materialkolor = "2.0.0"
-<<<<<<< HEAD
 kmpalette = "3.1.0"
-=======
 mockito = "5.12.0"
 mockito-kotlin = "5.4.0"
->>>>>>> 6f43f25f
 
 [libraries]
 # Gradle plugins
@@ -244,8 +241,5 @@
 jsystemthemedetector = { module = "org.openani.jsystemthemedetector:jSystemThemeDetector", version.ref = "jsystemthemedetector" }
 turbine = { module = "app.cash.turbine:turbine", version.ref = "turbine" }
 materialkolor = { module = "com.materialkolor:material-kolor", version.ref = "materialkolor" }
-<<<<<<< HEAD
-kmpalette-core = { module = "com.kmpalette:kmpalette-core", version.ref = "kmpalette" }
-=======
 constraintlayout-compose = { module = "tech.annexflow.compose:constraintlayout-compose-multiplatform", version.ref = "constraintlayout-compose" }
->>>>>>> 6f43f25f
+kmpalette-core = { module = "com.kmpalette:kmpalette-core", version.ref = "kmpalette" }