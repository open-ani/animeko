--- conflicted
+++ resolved
@@ -87,11 +87,7 @@
             extra = { textFieldValue ->
                 val directoryPicker = rememberDirectoryPickerLauncher(
                     stringResource(Lang.settings_storage_choose_directory),
-<<<<<<< HEAD
                     File(currentSaveDir).absolutePath,
-=======
-                    PlatformFile(currentSaveDir),
->>>>>>> 70611863
                 ) {
                     it?.let {
                         textFieldValue.value = it.file.absolutePath
