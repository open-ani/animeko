/*
 * Copyright (C) 2024 OpenAni and contributors.
 *
 * 此源代码的使用受 GNU AFFERO GENERAL PUBLIC LICENSE version 3 许可证的约束, 可以在以下链接找到该许可证.
 * Use of this source code is governed by the GNU AGPLv3 license, which can be found at the following link.
 *
 * https://github.com/open-ani/ani/blob/main/LICENSE
 */

package me.him188.ani.app.ui.settings.mediasource.rss

import androidx.compose.animation.AnimatedContent
import androidx.compose.animation.Crossfade
import androidx.compose.foundation.layout.Box
import androidx.compose.foundation.layout.WindowInsets
import androidx.compose.foundation.layout.WindowInsetsSides
import androidx.compose.foundation.layout.consumeWindowInsets
import androidx.compose.foundation.layout.fillMaxSize
import androidx.compose.foundation.layout.only
import androidx.compose.foundation.layout.padding
import androidx.compose.material.icons.Icons
import androidx.compose.material.icons.rounded.MoreVert
import androidx.compose.material3.DropdownMenu
import androidx.compose.material3.Icon
import androidx.compose.material3.IconButton
import androidx.compose.material3.Scaffold
import androidx.compose.material3.ScaffoldDefaults
import androidx.compose.material3.Text
import androidx.compose.material3.TextButton
import androidx.compose.material3.TopAppBar
import androidx.compose.material3.adaptive.currentWindowAdaptiveInfo
import androidx.compose.material3.adaptive.layout.ListDetailPaneScaffold
import androidx.compose.material3.adaptive.layout.ListDetailPaneScaffoldRole
import androidx.compose.material3.adaptive.layout.PaneAdaptedValue
import androidx.compose.material3.adaptive.navigation.ThreePaneScaffoldNavigator
import androidx.compose.material3.adaptive.navigation.rememberListDetailPaneScaffoldNavigator
import androidx.compose.runtime.Composable
import androidx.compose.runtime.LaunchedEffect
import androidx.compose.runtime.Stable
import androidx.compose.runtime.derivedStateOf
import androidx.compose.runtime.getValue
import androidx.compose.runtime.mutableStateOf
import androidx.compose.runtime.remember
import androidx.compose.runtime.setValue
import androidx.compose.ui.Modifier
import androidx.lifecycle.compose.collectAsStateWithLifecycle
import androidx.window.core.layout.WindowWidthSizeClass
import me.him188.ani.app.data.source.media.source.RssMediaSource
import me.him188.ani.app.data.source.media.source.RssMediaSourceArguments
import me.him188.ani.app.data.source.media.source.RssSearchConfig
import me.him188.ani.app.ui.foundation.interaction.WindowDragArea
import me.him188.ani.app.ui.foundation.layout.AnimatedPane1
import me.him188.ani.app.ui.foundation.layout.PaddingValuesSides
import me.him188.ani.app.ui.foundation.layout.ThreePaneScaffoldValueConverter.ExtraPaneForNestedDetails
import me.him188.ani.app.ui.foundation.layout.convert
import me.him188.ani.app.ui.foundation.layout.only
import me.him188.ani.app.ui.foundation.layout.panePadding
import me.him188.ani.app.ui.foundation.navigation.BackHandler
import me.him188.ani.app.ui.foundation.theme.AniThemeDefaults
import me.him188.ani.app.ui.foundation.widgets.TopAppBarGoBackButton
import me.him188.ani.app.ui.settings.mediasource.DropdownMenuExport
import me.him188.ani.app.ui.settings.mediasource.DropdownMenuImport
import me.him188.ani.app.ui.settings.mediasource.MediaSourceConfigurationDefaults
import me.him188.ani.app.ui.settings.mediasource.rss.detail.RssDetailPane
import me.him188.ani.app.ui.settings.mediasource.rss.detail.SideSheetPane
import me.him188.ani.app.ui.settings.mediasource.rss.edit.RssEditPane
import me.him188.ani.app.ui.settings.mediasource.rss.test.RssTestPane
import me.him188.ani.app.ui.settings.mediasource.rss.test.RssTestPaneState
import me.him188.ani.datasources.api.Media
import me.him188.ani.datasources.api.source.MediaSourceConfig
import me.him188.ani.datasources.api.source.deserializeArgumentsFromString
import me.him188.ani.datasources.api.source.serializeArgumentsToString

/**
 * 整个编辑 RSS 数据源页面的状态. 对于测试部分: [RssTestPaneState]
 *
 * @see RssMediaSource
 */
@Stable
class EditRssMediaSourceState(
    private val argumentsStorage: SaveableStorage<RssMediaSourceArguments>,
    val instanceId: String,
) {
    private val arguments by argumentsStorage.containerState
    val isLoading by derivedStateOf { arguments == null }
    val isSaving by argumentsStorage.isSavingState

    var displayName by argumentsStorage.prop(
        RssMediaSourceArguments::name, { copy(name = it) },
        "",
    )

    val displayNameIsError by derivedStateOf { displayName.isBlank() }

    var iconUrl by argumentsStorage.prop(
        RssMediaSourceArguments::iconUrl, { copy(iconUrl = it) },
        "",
    )
    val displayIconUrl by derivedStateOf {
        iconUrl.ifBlank { RssMediaSourceArguments.DEFAULT_ICON_URL }
    }

    var searchUrl by argumentsStorage.prop(
        { it.searchConfig.searchUrl }, { copy(searchConfig = searchConfig.copy(searchUrl = it)) },
        "",
    )
    val searchUrlIsError by derivedStateOf { searchUrl.isBlank() }

    var filterByEpisodeSort by argumentsStorage.prop(
        { it.searchConfig.filterByEpisodeSort }, { copy(searchConfig = searchConfig.copy(filterByEpisodeSort = it)) },
        true,
    )
    var filterBySubjectName by argumentsStorage.prop(
        { it.searchConfig.filterBySubjectName }, { copy(searchConfig = searchConfig.copy(filterBySubjectName = it)) },
        true,
    )

    val searchConfig by derivedStateOf {
        RssSearchConfig(
            searchUrl = searchUrl,
            filterByEpisodeSort = filterByEpisodeSort,
            filterBySubjectName = filterBySubjectName,
        )
    }

    fun parseSerializedArguments(string: String): RssMediaSourceArguments? {
        return kotlin.runCatching {
            MediaSourceConfig.deserializeArgumentsFromString(RssMediaSourceArguments.serializer(), string)
        }.getOrNull()
    }

    fun serializeArguments(): String? {
        return arguments?.let {
            MediaSourceConfig.serializeArgumentsToString(RssMediaSourceArguments.serializer(), it)
        }
    }

    fun import(arguments: RssMediaSourceArguments) {
        argumentsStorage.set(arguments)
    }
}

@Composable
fun EditRssMediaSourcePage(
    viewModel: EditRssMediaSourceViewModel,
    mediaDetailsColumn: @Composable (Media) -> Unit,
    modifier: Modifier = Modifier,
    windowInsets: WindowInsets = ScaffoldDefaults.contentWindowInsets,
) {
    viewModel.state.collectAsStateWithLifecycle(null).value?.let {
        EditRssMediaSourcePage(it, viewModel.testState, mediaDetailsColumn, modifier, windowInsets = windowInsets)
    }
}

@Composable
fun EditRssMediaSourcePage(
    state: EditRssMediaSourceState,
    testState: RssTestPaneState,
    mediaDetailsColumn: @Composable (Media) -> Unit,
    modifier: Modifier = Modifier,
    navigator: ThreePaneScaffoldNavigator<Nothing> = rememberListDetailPaneScaffoldNavigator(),
    windowInsets: WindowInsets = ScaffoldDefaults.contentWindowInsets,
) {
    LaunchedEffect(Unit) {
        testState.searcher.observeChangeLoop()
    }

    Scaffold(
        modifier
            .fillMaxSize(),
        topBar = {
            WindowDragArea {
                TopAppBar(
                    title = {
                        AnimatedContent(
                            navigator.currentDestination?.pane,
                            transitionSpec = AniThemeDefaults.standardAnimatedContentTransition,
                        ) {
                            when (it) {
                                ListDetailPaneScaffoldRole.List -> Text(state.displayName)
                                ListDetailPaneScaffoldRole.Detail -> Text("测试数据源")
                                ListDetailPaneScaffoldRole.Extra -> Text("详情")
                                else -> Text(state.displayName)
                            }
                        }
                    },
                    navigationIcon = { TopAppBarGoBackButton() },
                    colors = AniThemeDefaults.topAppBarColors(),
                    windowInsets = windowInsets.only(WindowInsetsSides.Horizontal + WindowInsetsSides.Top),
                    actions = {
                        if (navigator.scaffoldValue[ListDetailPaneScaffoldRole.Detail] == PaneAdaptedValue.Hidden) {
                            TextButton({ navigator.navigateTo(ListDetailPaneScaffoldRole.Detail) }) {
                                Text("测试")
                            }
                        }
<<<<<<< HEAD
                    },
                )
            }
=======
                    }
                    Box {
                        var showDropdown by remember { mutableStateOf(false) }
                        IconButton({ showDropdown = true }) {
                            Icon(Icons.Rounded.MoreVert, "更多")
                        }
                        DropdownMenu(showDropdown, { showDropdown = false }) {
                            MediaSourceConfigurationDefaults.DropdownMenuImport(
                                parseContent = { state.parseSerializedArguments(it) },
                                onImport = {
                                    state.import(it)
                                    showDropdown = false
                                },
                                enabled = !state.isLoading,
                            )
                            MediaSourceConfigurationDefaults.DropdownMenuExport(
                                encode = { state.serializeArguments() },
                                onDismissRequest = { showDropdown = false },
                                enabled = !state.isLoading,
                            )
                        }
                    }
                },
            )
>>>>>>> 68048ecf
        },
        contentWindowInsets = windowInsets.only(WindowInsetsSides.Horizontal + WindowInsetsSides.Bottom),
    ) { paddingValues ->
        BackHandler(navigator.canNavigateBack()) {
            navigator.navigateBack()
        }

        val panePadding = currentWindowAdaptiveInfo().windowSizeClass.panePadding
        val panePaddingVertical = panePadding.only(PaddingValuesSides.Vertical)
        ListDetailPaneScaffold(
            navigator.scaffoldDirective,
            navigator.scaffoldValue.convert(ExtraPaneForNestedDetails),
            listPane = {
                AnimatedPane1 {
                    RssEditPane(
                        state = state,
                        Modifier.fillMaxSize(),
                        contentPadding = panePaddingVertical,
                    )
                }
            },
            detailPane = {
                AnimatedPane1 {
                    RssTestPane(
                        testState,
                        { navigator.navigateTo(ListDetailPaneScaffoldRole.Extra) },
                        Modifier.fillMaxSize(),
                        contentPadding = panePaddingVertical,
                    )
                }
            },
            Modifier
                .padding(paddingValues)
                .consumeWindowInsets(paddingValues)
                .padding(panePadding.only(PaddingValuesSides.Horizontal)),
            extraPane = {
                AnimatedPane1 {
                    Crossfade(testState.viewingItem) { item ->
                        item ?: return@Crossfade
                        if (currentWindowAdaptiveInfo().windowSizeClass.windowWidthSizeClass != WindowWidthSizeClass.COMPACT) {
                            SideSheetPane(
                                onClose = { navigator.navigateBack() },
                                Modifier.padding(panePaddingVertical),
                            ) {
                                RssDetailPane(
                                    item,
                                    mediaDetailsColumn = mediaDetailsColumn,
                                    Modifier
                                        .fillMaxSize(),
                                )
                            }
                        } else {
                            RssDetailPane(
                                item,
                                mediaDetailsColumn = mediaDetailsColumn,
                                Modifier
                                    .fillMaxSize(),
                                contentPadding = panePaddingVertical,
                            )
                        }
                    }
                }
            },
        )
    }
}
<|MERGE_RESOLUTION|>--- conflicted
+++ resolved
@@ -193,36 +193,30 @@
                                 Text("测试")
                             }
                         }
-<<<<<<< HEAD
+                        Box {
+                            var showDropdown by remember { mutableStateOf(false) }
+                            IconButton({ showDropdown = true }) {
+                                Icon(Icons.Rounded.MoreVert, "更多")
+                            }
+                            DropdownMenu(showDropdown, { showDropdown = false }) {
+                                MediaSourceConfigurationDefaults.DropdownMenuImport(
+                                    parseContent = { state.parseSerializedArguments(it) },
+                                    onImport = {
+                                        state.import(it)
+                                        showDropdown = false
+                                    },
+                                    enabled = !state.isLoading,
+                                )
+                                MediaSourceConfigurationDefaults.DropdownMenuExport(
+                                    encode = { state.serializeArguments() },
+                                    onDismissRequest = { showDropdown = false },
+                                    enabled = !state.isLoading,
+                                )
+                            }
+                        }
                     },
                 )
             }
-=======
-                    }
-                    Box {
-                        var showDropdown by remember { mutableStateOf(false) }
-                        IconButton({ showDropdown = true }) {
-                            Icon(Icons.Rounded.MoreVert, "更多")
-                        }
-                        DropdownMenu(showDropdown, { showDropdown = false }) {
-                            MediaSourceConfigurationDefaults.DropdownMenuImport(
-                                parseContent = { state.parseSerializedArguments(it) },
-                                onImport = {
-                                    state.import(it)
-                                    showDropdown = false
-                                },
-                                enabled = !state.isLoading,
-                            )
-                            MediaSourceConfigurationDefaults.DropdownMenuExport(
-                                encode = { state.serializeArguments() },
-                                onDismissRequest = { showDropdown = false },
-                                enabled = !state.isLoading,
-                            )
-                        }
-                    }
-                },
-            )
->>>>>>> 68048ecf
         },
         contentWindowInsets = windowInsets.only(WindowInsetsSides.Horizontal + WindowInsetsSides.Bottom),
     ) { paddingValues ->
