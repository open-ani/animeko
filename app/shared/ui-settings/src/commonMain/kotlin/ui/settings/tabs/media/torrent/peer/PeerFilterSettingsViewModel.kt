/*
 * Copyright (C) 2024 OpenAni and contributors.
 *
 * 此源代码的使用受 GNU AFFERO GENERAL PUBLIC LICENSE version 3 许可证的约束, 可以在以下链接找到该许可证.
 * Use of this source code is governed by the GNU AGPLv3 license, which can be found at the following link.
 *
 * https://github.com/open-ani/ani/blob/main/LICENSE
 */

package me.him188.ani.app.ui.settings.tabs.media.torrent.peer

import androidx.compose.runtime.MutableState
import androidx.compose.runtime.Stable
import androidx.compose.runtime.mutableStateOf
import kotlinx.coroutines.Dispatchers
import kotlinx.coroutines.delay
import kotlinx.coroutines.flow.collectLatest
import kotlinx.coroutines.flow.distinctUntilChanged
import kotlinx.coroutines.flow.map
import kotlinx.coroutines.withContext
import me.him188.ani.app.data.models.preference.TorrentPeerConfig
import me.him188.ani.app.data.repository.torrent.peer.PeerFilterSubscriptionRepository
import me.him188.ani.app.data.repository.user.SettingsRepository
import me.him188.ani.app.domain.torrent.peer.PeerFilterSubscription
import me.him188.ani.app.tools.MonoTasker
import me.him188.ani.app.ui.foundation.AbstractViewModel
import me.him188.ani.app.ui.foundation.launchInBackground
import me.him188.ani.app.ui.settings.mediasource.rss.SaveableStorage
import org.koin.core.component.KoinComponent
import org.koin.core.component.inject

@Stable
class PeerFilterSettingsViewModel : AbstractViewModel(), KoinComponent {
<<<<<<< HEAD
    private val settingsRepository: SettingsRepository by inject()
    private val subscriptionRepo: PeerFilterSubscriptionRepository by inject()
    
=======
    val settingsRepository: SettingsRepository by inject()

>>>>>>> a92a1817
    private val peerFilterConfig = settingsRepository.torrentPeerConfig.flow
    private val updateTasker = MonoTasker(backgroundScope)
    private val localConfig: MutableState<TorrentPeerConfig?> = mutableStateOf(null)

<<<<<<< HEAD
    private val builtInSubPresentation = subscriptionRepo.presentationFlow
        .map { list -> list.filter { it.subscriptionId == PeerFilterSubscription.BUILTIN_SUBSCRIPTION_ID } }
        .stateInBackground(initialValue = emptyList())
    
=======
>>>>>>> a92a1817
    val state = PeerFilterSettingsState(
        subscriptions = builtInSubPresentation,
        storage = SaveableStorage(
            localConfig,
            onSave = { update(it) },
<<<<<<< HEAD
            isSavingState = derivedStateOf { updateTasker.isRunning },
        ),
        backgroundScope,
        updateSubscriptions = { subscriptionRepo.updateAll() },
        toggleSubscription = { id, enable ->
            launchInBackground {
                if (enable) subscriptionRepo.enable(id) else subscriptionRepo.disable(id)
            }
        },
=======
            isSavingFlow = updateTasker.isRunning,
        ),
>>>>>>> a92a1817
    )

    init {
        launchInBackground {
            peerFilterConfig.distinctUntilChanged().collectLatest { config ->
                withContext(Dispatchers.Main) {
                    localConfig.value = config
                }
            }
        }
    }

    private fun update(new: TorrentPeerConfig) {
        updateTasker.launch {
            localConfig.value = new
            delay(500)
            settingsRepository.torrentPeerConfig.update { new }
        }
    }
}<|MERGE_RESOLUTION|>--- conflicted
+++ resolved
@@ -31,32 +31,23 @@
 
 @Stable
 class PeerFilterSettingsViewModel : AbstractViewModel(), KoinComponent {
-<<<<<<< HEAD
     private val settingsRepository: SettingsRepository by inject()
     private val subscriptionRepo: PeerFilterSubscriptionRepository by inject()
     
-=======
-    val settingsRepository: SettingsRepository by inject()
-
->>>>>>> a92a1817
     private val peerFilterConfig = settingsRepository.torrentPeerConfig.flow
     private val updateTasker = MonoTasker(backgroundScope)
     private val localConfig: MutableState<TorrentPeerConfig?> = mutableStateOf(null)
 
-<<<<<<< HEAD
     private val builtInSubPresentation = subscriptionRepo.presentationFlow
         .map { list -> list.filter { it.subscriptionId == PeerFilterSubscription.BUILTIN_SUBSCRIPTION_ID } }
         .stateInBackground(initialValue = emptyList())
     
-=======
->>>>>>> a92a1817
     val state = PeerFilterSettingsState(
         subscriptions = builtInSubPresentation,
         storage = SaveableStorage(
             localConfig,
             onSave = { update(it) },
-<<<<<<< HEAD
-            isSavingState = derivedStateOf { updateTasker.isRunning },
+            isSavingState = updateTasker.isRunning,
         ),
         backgroundScope,
         updateSubscriptions = { subscriptionRepo.updateAll() },
@@ -65,10 +56,6 @@
                 if (enable) subscriptionRepo.enable(id) else subscriptionRepo.disable(id)
             }
         },
-=======
-            isSavingFlow = updateTasker.isRunning,
-        ),
->>>>>>> a92a1817
     )
 
     init {
