package me.him188.ani.app.ui.subject.episode

import androidx.compose.foundation.layout.Column
import androidx.compose.foundation.layout.Row
import androidx.compose.foundation.layout.fillMaxHeight
import androidx.compose.foundation.layout.requiredWidth
import androidx.compose.material3.Text
import androidx.compose.runtime.Composable
import androidx.compose.runtime.getValue
import androidx.compose.runtime.mutableLongStateOf
import androidx.compose.runtime.remember
import androidx.compose.runtime.rememberCoroutineScope
import androidx.compose.runtime.setValue
import androidx.compose.ui.Modifier
import androidx.compose.ui.geometry.Offset
import androidx.compose.ui.test.SemanticsNodeInteractionsProvider
import androidx.compose.ui.test.isRoot
import androidx.compose.ui.test.onFirst
import androidx.compose.ui.test.onNodeWithTag
import androidx.compose.ui.test.onRoot
import androidx.compose.ui.test.performMouseInput
import androidx.compose.ui.test.performTouchInput
import androidx.compose.ui.test.swipe
import androidx.compose.ui.unit.dp
import kotlinx.collections.immutable.persistentListOf
import me.him188.ani.app.data.models.preference.VideoScaffoldConfig
import me.him188.ani.app.ui.doesNotExist
import me.him188.ani.app.ui.exists
import me.him188.ani.app.ui.foundation.ProvideCompositionLocalsForPreview
import me.him188.ani.app.ui.foundation.effects.TAG_CURSOR_VISIBILITY_EFFECT_INVISIBLE
import me.him188.ani.app.ui.foundation.effects.TAG_CURSOR_VISIBILITY_EFFECT_VISIBLE
import me.him188.ani.app.ui.foundation.stateOf
import me.him188.ani.app.ui.foundation.theme.aniDarkColorTheme
import me.him188.ani.app.ui.framework.runAniComposeUiTest
import me.him188.ani.app.ui.subject.episode.mediaFetch.rememberTestMediaSelectorPresentation
import me.him188.ani.app.ui.subject.episode.mediaFetch.rememberTestMediaSourceInfoProvider
import me.him188.ani.app.ui.subject.episode.mediaFetch.rememberTestMediaSourceResults
import me.him188.ani.app.ui.subject.episode.statistics.VideoLoadingState
import me.him188.ani.app.ui.subject.episode.video.settings.createDanmakuRegexFilterState
import me.him188.ani.app.ui.subject.episode.video.sidesheet.rememberTestEpisodeSelectorState
import me.him188.ani.app.videoplayer.ui.ControllerVisibility
import me.him188.ani.app.videoplayer.ui.VideoControllerState
import me.him188.ani.app.videoplayer.ui.guesture.GestureFamily
import me.him188.ani.app.videoplayer.ui.guesture.VIDEO_GESTURE_MOUSE_MOVE_SHOW_CONTROLLER_DURATION
import me.him188.ani.app.videoplayer.ui.progress.MediaProgressSliderState
import me.him188.ani.app.videoplayer.ui.progress.PlayerControllerDefaults
import me.him188.ani.app.videoplayer.ui.progress.TAG_PROGRESS_SLIDER_PREVIEW_POPUP
import me.him188.ani.app.videoplayer.ui.state.DummyPlayerState
import me.him188.ani.danmaku.ui.DanmakuHostState
import kotlin.test.Test
import kotlin.test.assertEquals
import kotlin.time.Duration.Companion.seconds

class EpisodeVideoCursorTest {

    private val controllerState = VideoControllerState(ControllerVisibility.Invisible)
    private var currentPositionMillis by mutableLongStateOf(0L)
    private val progressSliderState: MediaProgressSliderState = MediaProgressSliderState(
        { currentPositionMillis },
        { 100_000 },
        stateOf(persistentListOf()),
        onPreview = {},
        onPreviewFinished = { currentPositionMillis = it },
    )

    private val SemanticsNodeInteractionsProvider.topBar
        get() = onNodeWithTag(TAG_EPISODE_VIDEO_TOP_BAR, useUnmergedTree = true)
    private val SemanticsNodeInteractionsProvider.previewPopup
        get() = onNodeWithTag(TAG_PROGRESS_SLIDER_PREVIEW_POPUP, useUnmergedTree = true)

    private val SemanticsNodeInteractionsProvider.cursorVisible
        get() = onNodeWithTag(TAG_CURSOR_VISIBILITY_EFFECT_VISIBLE, useUnmergedTree = true)

    private val SemanticsNodeInteractionsProvider.cursorInvisible
        get() = onNodeWithTag(TAG_CURSOR_VISIBILITY_EFFECT_INVISIBLE, useUnmergedTree = true)

    @Composable
    private fun Player(gestureFamily: GestureFamily = GestureFamily.MOUSE) {
        ProvideCompositionLocalsForPreview(colorScheme = aniDarkColorTheme()) {
            val scope = rememberCoroutineScope()
            val playerState = remember {
                DummyPlayerState(scope.coroutineContext)
            }
            Row {
                EpisodeVideoImpl(
                    playerState = playerState,
                    expanded = true,
                    hasNextEpisode = true,
                    onClickNextEpisode = {},
                    videoControllerState = controllerState,
                    title = { Text("Title") },
                    danmakuHostState = remember { DanmakuHostState() },
                    danmakuEnabled = false,
                    onToggleDanmaku = {},
                    videoLoadingState = { VideoLoadingState.Succeed(isBt = true) },
                    onClickFullScreen = {},
                    onExitFullscreen = {},
                    danmakuEditor = {},
                    configProvider = { VideoScaffoldConfig.Default },
                    onClickScreenshot = {},
                    detachedProgressSlider = {
                        PlayerControllerDefaults.MediaProgressSlider(
                            progressSliderState,
                            cacheProgressState = playerState.cacheProgress,
                            enabled = false,
                        )
                    },
                    progressSliderState = progressSliderState,
                    mediaSelectorPresentation = rememberTestMediaSelectorPresentation(),
                    mediaSourceResultsPresentation = rememberTestMediaSourceResults(),
                    episodeSelectorState = rememberTestEpisodeSelectorState(),
                    mediaSourceInfoProvider = rememberTestMediaSourceInfoProvider(),
                    leftBottomTips = {},
                    modifier = Modifier.weight(1f),
<<<<<<< HEAD
                    danmakuRegexFilterState = createDanmakuRegexFilterState(),
                    danmakuFrozen = true,
=======
>>>>>>> 550885fb
                    gestureFamily = gestureFamily,
                )

                Column(Modifier.fillMaxHeight().requiredWidth(100.dp)) {
                    Text("Dummy")
                }
            }
        }
    }

    /**
     * 初始 controller visible, 会显示指针
     */
    @Test
    fun `initial controller visible`() = runAniComposeUiTest {
        controllerState.toggleFullVisible(true)
        setContent {
            Player()
        }
        runOnIdle {
            waitUntil { cursorVisible.exists() }
        }
    }

    /**
     * 初始 controller invisible, 但因为鼠标没有 hover 到视频, 也会显示指针
     */
    @Test
    fun `initial controller invisible`() = runAniComposeUiTest {
        controllerState.toggleFullVisible(false)
        setContent {
            Player()
        }
        runOnIdle {
            waitUntil { cursorVisible.exists() } // 因为没有 hover
        }
    }

    /**
     * 初始 controller invisible, 但因为鼠标没有 hover 到视频, 也会显示指针.
     * 当鼠标滑入视频 (并且 controller 也显示几秒隐藏后), 会显示指针
     */
    @Test
    fun `initial controller invisible and hover`() = runAniComposeUiTest {
        controllerState.toggleFullVisible(false)
        setContent {
            Player()
        }
        runOnIdle {
            waitUntil { cursorVisible.exists() } // 因为没有 hover
        }
        runOnIdle {
            onRoot().performMouseInput {
                moveTo(center)
            }
        } // 这里不会因为滑动鼠标而显示 controller 进而显示 cursor, 因为会自动 advance 时间跳过状态
        runOnIdle {
            waitUntil { cursorInvisible.exists() }
        }
    }

    /**
     * 滑出视频区域后显示指针
     */
    @Test
    fun `show cursor when outside of video`() = runAniComposeUiTest {
        controllerState.toggleFullVisible(false)
        setContent {
            Player()
        }
        runOnIdle {
            waitUntil { cursorVisible.exists() } // 因为没有 hover
        }
        runOnIdle {
            onRoot().performMouseInput {
                moveTo(center)
            }
        }
        runOnIdle {
            waitUntil { cursorInvisible.exists() } // hover 了
        }
        runOnIdle {
            onRoot().performMouseInput {
                moveTo(centerRight) // 移出视频区域
            }
        }
        runOnIdle {
            assertEquals(ControllerVisibility.Invisible, controllerState.visibility)
            waitUntil { cursorVisible.exists() }
        }
    }

    /**
     * 在 controller visible 时鼠标滑入播放器, 等待几秒后隐藏 controller, 同时隐藏 cursor
     */
    @Test
    fun `hide cursor after some seconds`() = runAniComposeUiTest {
        controllerState.toggleFullVisible(true)
        setContent {
            Player(gestureFamily = GestureFamily.MOUSE)
        }
        val root = onAllNodes(isRoot()).onFirst()
        runOnIdle {
            assertEquals(true, controllerState.visibility.topBar)
            waitUntil { cursorVisible.exists() } // 因为没有 hover
            root.performMouseInput {
                moveTo(centerRight) // 初始在视频外面
            }
        }
        mainClock.autoAdvance = false
        runOnIdle {
            root.performMouseInput {
                moveTo(center)
            }
            // 目前的 controller mouseHoverForController 依赖 Move 事件, 但 compose 似乎有点问题
            // 所以额外广播一个事件
            root.performTouchInput {
                swipe(center, center - Offset(1f, 1f))
            }
        }
        runOnIdle {
            assertEquals(true, controllerState.visibility.topBar)
            waitUntil { cursorVisible.exists() }
        }
        runOnIdle {
            mainClock.advanceTimeBy((VIDEO_GESTURE_MOUSE_MOVE_SHOW_CONTROLLER_DURATION + 1.seconds).inWholeMilliseconds)
            mainClock.autoAdvance = true
        }
        runOnIdle {
            waitUntil { topBar.doesNotExist() }
            waitUntil { cursorInvisible.doesNotExist() }
            assertEquals(false, controllerState.visibility.topBar)
        }
    }
}<|MERGE_RESOLUTION|>--- conflicted
+++ resolved
@@ -112,11 +112,7 @@
                     mediaSourceInfoProvider = rememberTestMediaSourceInfoProvider(),
                     leftBottomTips = {},
                     modifier = Modifier.weight(1f),
-<<<<<<< HEAD
                     danmakuRegexFilterState = createDanmakuRegexFilterState(),
-                    danmakuFrozen = true,
-=======
->>>>>>> 550885fb
                     gestureFamily = gestureFamily,
                 )
 
