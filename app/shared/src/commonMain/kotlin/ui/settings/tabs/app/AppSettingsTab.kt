package me.him188.ani.app.ui.settings.tabs.app

import androidx.compose.animation.AnimatedVisibility
import androidx.compose.material.icons.Icons
import androidx.compose.material.icons.rounded.ArrowOutward
import androidx.compose.material.icons.rounded.DarkMode
import androidx.compose.material.icons.rounded.HdrAuto
import androidx.compose.material.icons.rounded.LightMode
import androidx.compose.material.icons.rounded.RocketLaunch
import androidx.compose.material.icons.rounded.Science
import androidx.compose.material.icons.rounded.Verified
import androidx.compose.material3.Icon
import androidx.compose.material3.Text
import androidx.compose.runtime.Composable
import androidx.compose.runtime.Stable
import androidx.compose.runtime.derivedStateOf
import androidx.compose.runtime.getValue
import androidx.compose.runtime.mutableStateOf
import androidx.compose.runtime.remember
import androidx.compose.runtime.rememberUpdatedState
import androidx.compose.runtime.setValue
import androidx.compose.ui.Modifier
import me.him188.ani.app.data.models.preference.FullscreenSwitchMode
import me.him188.ani.app.data.models.preference.ThemeKind
import me.him188.ani.app.data.models.preference.UISettings
import me.him188.ani.app.data.models.preference.UpdateSettings
import me.him188.ani.app.data.models.preference.VideoScaffoldConfig
import me.him188.ani.app.data.repository.SettingsRepository
import me.him188.ani.app.data.source.danmaku.protocol.ReleaseClass
import me.him188.ani.app.navigation.BrowserNavigator
import me.him188.ani.app.platform.LocalContext
import me.him188.ani.app.platform.Platform
import me.him188.ani.app.platform.currentAniBuildConfig
import me.him188.ani.app.platform.currentPlatform
import me.him188.ani.app.platform.isDesktop
import me.him188.ani.app.platform.isMobile
import me.him188.ani.app.tools.update.supportsInAppUpdate
import me.him188.ani.app.ui.external.placeholder.placeholder
import me.him188.ani.app.ui.foundation.rememberViewModel
import me.him188.ani.app.ui.settings.SettingsTab
import me.him188.ani.app.ui.settings.framework.AbstractSettingsViewModel
import me.him188.ani.app.ui.settings.framework.Tester
import me.him188.ani.app.ui.settings.framework.components.DropdownItem
import me.him188.ani.app.ui.settings.framework.components.RowButtonItem
import me.him188.ani.app.ui.settings.framework.components.SettingsScope
import me.him188.ani.app.ui.settings.framework.components.SwitchItem
import me.him188.ani.app.ui.settings.framework.components.TextButtonItem
import me.him188.ani.app.ui.settings.framework.components.TextItem
import me.him188.ani.app.ui.subject.episode.list.EpisodeListProgressTheme
import me.him188.ani.app.ui.update.AutoUpdateViewModel
import me.him188.ani.app.ui.update.ChangelogDialog
import me.him188.ani.app.ui.update.NewVersion
import me.him188.ani.app.ui.update.TextButtonUpdateLogo
import me.him188.ani.app.ui.update.UpdateChecker
import org.koin.core.component.inject
import org.koin.mp.KoinPlatform


sealed class CheckVersionResult {
    data class HasNewVersion(
        val newVersion: NewVersion,
    ) : CheckVersionResult()

    data object UpToDate : CheckVersionResult()
    data class Failed(
        val throwable: Throwable,
    ) : CheckVersionResult()
}

@Stable
class AppSettingsViewModel : AbstractSettingsViewModel() {
    private val settingsRepository: SettingsRepository by inject()

    val uiSettings by settings(
        settingsRepository.uiSettings,
        UISettings(_placeholder = -1),
    )
    val updateSettings by settings(
        settingsRepository.updateSettings,
        UpdateSettings(_placeholder = -1),
    )
    val videoScaffoldConfig by settings(
        settingsRepository.videoScaffoldConfig,
        VideoScaffoldConfig(_placeholder = -1),
    )

    /**
     * 检查更新, 与 [AutoUpdateViewModel] 不同的是可以更好地在设置中展示状态
     */
    val updateCheckerTester = SingleTester(
        Tester(
            "new",
            onTest = {
                UpdateChecker().let { checker ->
                    val v = checker.checkLatestVersion(
                        updateSettings.value.releaseClass,
                        currentAniBuildConfig.versionName,
                    )
                    if (v == null) {
                        CheckVersionResult.UpToDate
                    } else {
                        CheckVersionResult.HasNewVersion(v)
                    }
                }
            },
            onError = { CheckVersionResult.Failed(it) },
        ),
        backgroundScope,
    )
}

@Composable
fun AppSettingsTab(
    vm: AppSettingsViewModel = rememberViewModel<AppSettingsViewModel> { AppSettingsViewModel() },
    modifier: Modifier = Modifier
) {
    SettingsTab(modifier) {
        Group(title = { Text("软件更新") }) {
            val version = currentAniBuildConfig.versionName
            TextItem(
                description = { Text("当前版本") },
                icon = {
                    val releaseClass = remember {
                        guessReleaseClass(version)
                    }

                    ReleaseClassIcon(releaseClass)
                },
                title = {
                    Text(version)
                },
            )
            HorizontalDividerItem()
            val context by rememberUpdatedState(LocalContext.current)
            RowButtonItem(
                onClick = {
                    KoinPlatform.getKoin().get<BrowserNavigator>().openBrowser(
                        context,
                        "https://github.com/open-ani/ani/releases/tag/v${currentAniBuildConfig.versionName}",
                    )
//                    vm.updateCheckerTester.tester.result?.let {
//                        if (it is CheckVersionResult.HasNewVersion) {
//                            ChangelogDialog(
//                                latestVersion = it.newVersion,
//                                onDismissRequest = {},
//                                onStartDownload = {}
//                            )
//                        }
//                    }
                },
                icon = { Icon(Icons.Rounded.ArrowOutward, null) },
            ) { Text("查看更新日志") }
            HorizontalDividerItem()
            val updateSettings by vm.updateSettings
            SwitchItem(
                updateSettings.autoCheckUpdate,
                onCheckedChange = {
                    vm.updateSettings.update(updateSettings.copy(autoCheckUpdate = !updateSettings.autoCheckUpdate))
                },
                title = { Text("自动检查更新") },
                description = { Text("只会显示一个更新图标，不会自动下载") },
                modifier = Modifier.placeholder(vm.updateSettings.loading),
            )
            HorizontalDividerItem()
            DropdownItem(
                selected = { updateSettings.releaseClass },
                values = { ReleaseClass.enabledEntries },
                itemText = {
                    when (it) {
                        ReleaseClass.ALPHA -> Text("每日构建 (最早体验新功能)")
                        ReleaseClass.BETA -> Text("测试版 (兼顾新功能和一定稳定性)")
                        ReleaseClass.RC, // RC 实际上不会有
                        ReleaseClass.STABLE -> Text("正式版 (最稳定)")
                    }
                },
                exposedItemText = {
                    when (it) {
                        ReleaseClass.ALPHA -> Text("每日构建")
                        ReleaseClass.BETA -> Text("测试版")
                        ReleaseClass.RC, // RC 实际上不会有
                        ReleaseClass.STABLE -> Text("正式版")
                    }
                },
                onSelect = {
                    vm.updateSettings.update(updateSettings.copy(releaseClass = it))
                },
                modifier = Modifier.placeholder(vm.updateSettings.loading),
                itemIcon = {
                    ReleaseClassIcon(it)
                },
                title = { Text("更新类型") },
            )
            HorizontalDividerItem()
            SwitchItem(
                updateSettings.inAppDownload,
                { vm.updateSettings.update(updateSettings.copy(inAppDownload = it)) },
                title = { Text("应用内下载") },
                description = {
                    if (updateSettings.inAppDownload) {
                        Text("省去跳转浏览器步骤")
                    } else {
                        Text("已关闭，将会跳转到外部浏览器完成下载")
                    }
                },
                enabled = updateSettings.autoCheckUpdate,
            )
            if (currentPlatform.supportsInAppUpdate) {
                AnimatedVisibility(updateSettings.inAppDownload) {
                    HorizontalDividerItem()
                    SwitchItem(
                        updateSettings.autoDownloadUpdate,
                        { vm.updateSettings.update(updateSettings.copy(autoDownloadUpdate = it)) },
                        title = { Text("自动下载更新") },
                        description = { Text("下载完成后会提示，确认后才会安装") },
                        enabled = updateSettings.autoCheckUpdate,
                    )
                }
            }
            HorizontalDividerItem()
            var showUpdatePopup by remember { mutableStateOf(false) }
            val autoUpdate: AutoUpdateViewModel = rememberViewModel { AutoUpdateViewModel() }
            if (showUpdatePopup) {
                (vm.updateCheckerTester.tester.result as? CheckVersionResult.HasNewVersion)?.let {
                    ChangelogDialog(
                        latestVersion = it.newVersion,
                        onDismissRequest = { showUpdatePopup = false },
                        onStartDownload = { autoUpdate.startDownload(it.newVersion, context) },
                    )
                }
            }
            TextButtonItem(
                onClick = {
                    if (vm.updateCheckerTester.tester.isTesting) {
                        vm.updateCheckerTester.cancel()
                        return@TextButtonItem
                    }
                    when (vm.updateCheckerTester.tester.result) {
                        is CheckVersionResult.HasNewVersion -> showUpdatePopup = true
                        is CheckVersionResult.Failed,
                        is CheckVersionResult.UpToDate,
                        null -> {
                            vm.updateCheckerTester.testAll()
                            autoUpdate.startCheckLatestVersion(context)
                        }
                    }
                },
                modifier = Modifier.placeholder(vm.updateSettings.loading),
                title = {
                    if (vm.updateCheckerTester.tester.isTesting) {
                        Text("检查中...")
                        return@TextButtonItem
                    }
                    when (val result = vm.updateCheckerTester.tester.result) {
                        is CheckVersionResult.Failed -> Text("检查失败")
                        is CheckVersionResult.UpToDate -> Text("已是最新")
                        is CheckVersionResult.HasNewVersion -> Text(remember(result.newVersion.name) { "有新版本: ${result.newVersion.name}" })
                        null -> Text("检查更新")
                    }
                },
            )
            AnimatedVisibility(
                vm.updateCheckerTester.tester.result is CheckVersionResult.HasNewVersion // 在设置里检查的
                        || autoUpdate.hasUpdate, // 在主页自动检查的
            ) {
                HorizontalDividerItem()
                Item(
                    action = {
                        TextButtonUpdateLogo(autoUpdate)
                    },
                )
            }
        }
        val uiSettings by vm.uiSettings

        if (Platform.currentPlatform.isDesktop()) {
            Group(title = { Text("通用") }) {
                val theme by remember { derivedStateOf { uiSettings.theme } }
                DropdownItem(
                    selected = { theme.kind },
                    values = { ThemeKind.entries },
                    itemText = {
                        when (it) {
                            ThemeKind.AUTO -> Text("自动")
                            ThemeKind.LIGHT -> Text("浅色")
                            ThemeKind.DARK -> Text("深色")
                        }
                    },
                    onSelect = {
                        vm.uiSettings.update(
                            uiSettings.copy(
                                theme = uiSettings.theme.copy(kind = it),
                            ),
                        )
                    },
                    modifier = Modifier.placeholder(vm.uiSettings.loading),
                    itemIcon = {
                        when (it) {
                            ThemeKind.AUTO -> Icon(Icons.Rounded.HdrAuto, null)
                            ThemeKind.LIGHT -> Icon(Icons.Rounded.LightMode, null)
                            ThemeKind.DARK -> Icon(Icons.Rounded.DarkMode, null)
                        }
                    },
                    description = {
                        if (theme.kind == ThemeKind.AUTO) {
                            Text("根据系统设置自动切换")
                        }
                    },
                    title = { Text("主题") },
                )
            }
        }
        Group(title = { Text("搜索") }) {
            val mySearchSettings by remember { derivedStateOf { uiSettings.searchSettings } }
            SwitchItem(
                checked = mySearchSettings.enableNewSearchSubjectApi,
                onCheckedChange = {
                    vm.uiSettings.update(
                        uiSettings.copy(
                            searchSettings = mySearchSettings.copy(
                                enableNewSearchSubjectApi = !mySearchSettings.enableNewSearchSubjectApi,
                            ),
                        ),
                    )
                },
                title = { Text("使用新版条目查询接口") },
                Modifier.placeholder(vm.uiSettings.loading),
                description = { Text("实验性接口，可能会缺失部分条目，谨慎启用") },
            )
        }
        Group(title = { Text("我的追番") }) {
            val myCollections by remember { derivedStateOf { uiSettings.myCollections } }
            SwitchItem(
                checked = myCollections.enableListAnimation,
                onCheckedChange = {
                    vm.uiSettings.update(
                        uiSettings.copy(
                            myCollections = myCollections.copy(
                                enableListAnimation = !myCollections.enableListAnimation,
                            ),
                        ),
                    )
                },
                title = { Text("列表滚动动画") },
                Modifier.placeholder(vm.uiSettings.loading),
                description = { Text("如遇到显示重叠问题，可尝试关闭") },
            )
        }
        Group(title = { Text("选集播放") }) {
            val episode by remember { derivedStateOf { uiSettings.episodeProgress } }
            SwitchItem(
                checked = episode.theme == EpisodeListProgressTheme.LIGHT_UP,
                onCheckedChange = {
                    vm.uiSettings.update(
                        uiSettings.copy(
                            episodeProgress = episode.copy(
                                theme = if (it) EpisodeListProgressTheme.LIGHT_UP else EpisodeListProgressTheme.ACTION,
                            ),
                        ),
                    )
                },
                title = { Text("点亮模式") },
                Modifier.placeholder(vm.uiSettings.loading),
                description = { Text("高亮已经看过的剧集，而不是将要看的剧集") },
            )
        }
        PlayerGroup(vm)
        AppSettingsTabPlatform(vm)
    }
}

@Composable
private fun SettingsScope.PlayerGroup(
    vm: AppSettingsViewModel
) {
    Group(title = { Text("播放器") }) {
        val config by vm.videoScaffoldConfig
        DropdownItem(
            selected = { config.fullscreenSwitchMode },
            values = { FullscreenSwitchMode.entries },
            itemText = {
                Text(
                    when (it) {
                        FullscreenSwitchMode.ALWAYS_SHOW_FLOATING -> "总是显示"
                        FullscreenSwitchMode.AUTO_HIDE_FLOATING -> "显示五秒后隐藏"
                        FullscreenSwitchMode.ONLY_IN_CONTROLLER -> "不显示"
                    },
                )
            },
            onSelect = {
                vm.videoScaffoldConfig.update(config.copy(fullscreenSwitchMode = it))
            },
            Modifier.placeholder(vm.uiSettings.loading),
            title = { Text("竖屏模式下显示全屏按钮") },
            description = { Text("总是显示播放器右下角的切换全屏按钮，方便切换") },
        )
        HorizontalDividerItem()
        SwitchItem(
            checked = config.pauseVideoOnEditDanmaku,
            onCheckedChange = {
                vm.videoScaffoldConfig.update(config.copy(pauseVideoOnEditDanmaku = it))
            },
            title = { Text("发送弹幕时自动暂停播放") },
            Modifier.placeholder(vm.uiSettings.loading),
        )
        HorizontalDividerItem()
        SwitchItem(
            checked = config.autoMarkDone,
            onCheckedChange = {
                vm.videoScaffoldConfig.update(config.copy(autoMarkDone = it))
            },
            title = { Text("观看 90% 后自动标记为看过") },
            Modifier.placeholder(vm.uiSettings.loading),
        )
        HorizontalDividerItem()
        SwitchItem(
            checked = config.hideSelectorOnSelect,
            onCheckedChange = {
                vm.videoScaffoldConfig.update(config.copy(hideSelectorOnSelect = it))
            },
            title = { Text("选择数据源后自动关闭弹窗") },
            Modifier.placeholder(vm.uiSettings.loading),
        )
        if (currentPlatform.isMobile()) {
            HorizontalDividerItem()
            SwitchItem(
                checked = config.autoFullscreenOnLandscapeMode,
                onCheckedChange = {
                    vm.videoScaffoldConfig.update(config.copy(autoFullscreenOnLandscapeMode = it))
                },
                title = { Text("重力感应旋屏") },
                Modifier.placeholder(vm.uiSettings.loading),
            )
        }
<<<<<<< HEAD
        if (currentPlatform.isDesktop()) {
            HorizontalDividerItem()
            SwitchItem(
                checked = config.skipOped,
                onCheckedChange = {
                    vm.videoScaffoldConfig.update(config.copy(skipOped = it))
                },
                title = { Text("跳过oped") },
                Modifier.placeholder(vm.uiSettings.loading),
            )
        }
=======
        HorizontalDividerItem()
        SwitchItem(
            checked = config.autoPlayNext,
            onCheckedChange = {
                vm.videoScaffoldConfig.update(config.copy(autoPlayNext = it))
            },
            title = { Text("自动连播") },
            Modifier.placeholder(vm.uiSettings.loading),
        )
>>>>>>> f2927acf
    }
}

@Composable
private fun ReleaseClassIcon(releaseClass: ReleaseClass) {
    when (releaseClass) {
        ReleaseClass.ALPHA -> Icon(Icons.Rounded.RocketLaunch, null)
        ReleaseClass.BETA -> Icon(Icons.Rounded.Science, null)
        ReleaseClass.RC,
        ReleaseClass.STABLE -> Icon(Icons.Rounded.Verified, null)
    }
}

@Stable
private fun guessReleaseClass(version: String): ReleaseClass {
    val metadata = version
        .substringAfter("-", "")
        .lowercase()
    return when {
        metadata.isEmpty() -> ReleaseClass.STABLE
        "alpha" in metadata || "dev" in metadata -> ReleaseClass.ALPHA
        "beta" in metadata -> ReleaseClass.BETA
        "rc" in metadata -> ReleaseClass.RC
        else -> ReleaseClass.STABLE
    }
}

@Composable
internal expect fun SettingsScope.AppSettingsTabPlatform(vm: AppSettingsViewModel)<|MERGE_RESOLUTION|>--- conflicted
+++ resolved
@@ -431,19 +431,6 @@
                 Modifier.placeholder(vm.uiSettings.loading),
             )
         }
-<<<<<<< HEAD
-        if (currentPlatform.isDesktop()) {
-            HorizontalDividerItem()
-            SwitchItem(
-                checked = config.skipOped,
-                onCheckedChange = {
-                    vm.videoScaffoldConfig.update(config.copy(skipOped = it))
-                },
-                title = { Text("跳过oped") },
-                Modifier.placeholder(vm.uiSettings.loading),
-            )
-        }
-=======
         HorizontalDividerItem()
         SwitchItem(
             checked = config.autoPlayNext,
@@ -453,7 +440,17 @@
             title = { Text("自动连播") },
             Modifier.placeholder(vm.uiSettings.loading),
         )
->>>>>>> f2927acf
+        if (currentPlatform.isDesktop()) {
+            HorizontalDividerItem()
+            SwitchItem(
+                checked = config.skipOped,
+                onCheckedChange = {
+                    vm.videoScaffoldConfig.update(config.copy(skipOped = it))
+                },
+                title = { Text("跳过oped") },
+                Modifier.placeholder(vm.uiSettings.loading),
+            )
+        }
     }
 }
 
