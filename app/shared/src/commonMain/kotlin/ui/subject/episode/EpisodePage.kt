--- conflicted
+++ resolved
@@ -86,12 +86,9 @@
 import me.him188.ani.app.videoplayer.ui.VideoControllerState
 import me.him188.ani.app.videoplayer.ui.progress.PlayerControllerDefaults
 import me.him188.ani.app.videoplayer.ui.progress.PlayerControllerDefaults.randomDanmakuPlaceholder
-<<<<<<< HEAD
 import me.him188.ani.app.videoplayer.ui.progress.rememberMediaProgressSliderState
 import me.him188.ani.danmaku.protocol.DanmakuInfo
 import me.him188.ani.danmaku.protocol.DanmakuLocation
-=======
->>>>>>> f66be3f3
 import moe.tlaster.precompose.lifecycle.Lifecycle
 import moe.tlaster.precompose.navigation.BackHandler
 
@@ -448,7 +445,7 @@
 
     // Refresh every time on configuration change (i.e. switching theme, entering fullscreen)
     val danmakuTextPlaceholder = remember { randomDanmakuPlaceholder() }
-<<<<<<< HEAD
+    val window = LocalPlatformWindow.current
 
     val progressSliderState = rememberMediaProgressSliderState(
         vm.playerState,
@@ -459,9 +456,6 @@
             vm.playerState.seekTo(it)
         },
     )
-=======
-    val window = LocalPlatformWindow.current
->>>>>>> f66be3f3
 
     EpisodeVideoImpl(
         vm.playerState,
@@ -557,16 +551,6 @@
         },
         onShowMediaSelector = { isMediaSelectorVisible = true },
         onShowSelectEpisode = { isEpisodeSelectorVisible = true },
-<<<<<<< HEAD
-        detachedProgressSlider = {
-            PlayerControllerDefaults.MediaProgressSlider(
-                progressSliderState,
-                vm.playerState,
-                Modifier.padding(horizontal = 4.dp, vertical = 12.dp),
-            )
-        },
-        progressSliderState = progressSliderState,
-=======
         onClickScreenshot = {
             val currentPositionMillis = vm.playerState.currentPositionMillis.value
             val min = currentPositionMillis / 60000
@@ -577,7 +561,14 @@
             val filename = "${vm.subjectId}-${vm.episodePresentation.ep}-${currentPosition}.png"
             vm.playerState.saveScreenshotFile(filename)
         },
->>>>>>> f66be3f3
+        detachedProgressSlider = {
+            PlayerControllerDefaults.MediaProgressSlider(
+                progressSliderState,
+                vm.playerState,
+                Modifier.padding(horizontal = 4.dp, vertical = 12.dp),
+            )
+        },
+        progressSliderState = progressSliderState,
     )
 }
 
