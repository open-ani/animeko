package me.him188.ani.app.ui.subject.episode

import androidx.compose.animation.AnimatedVisibility
import androidx.compose.animation.core.snap
import androidx.compose.animation.core.tween
import androidx.compose.animation.fadeIn
import androidx.compose.animation.fadeOut
import androidx.compose.foundation.hoverable
import androidx.compose.foundation.interaction.MutableInteractionSource
import androidx.compose.foundation.interaction.collectIsHoveredAsState
import androidx.compose.foundation.layout.Column
import androidx.compose.foundation.layout.Row
import androidx.compose.foundation.layout.RowScope
import androidx.compose.foundation.layout.WindowInsets
import androidx.compose.foundation.layout.offset
import androidx.compose.foundation.layout.padding
import androidx.compose.foundation.layout.systemBars
import androidx.compose.material.icons.Icons
import androidx.compose.material.icons.rounded.Close
import androidx.compose.material.icons.rounded.DisplaySettings
import androidx.compose.material.icons.rounded.Settings
import androidx.compose.material3.Icon
import androidx.compose.material3.IconButton
import androidx.compose.material3.MaterialTheme
import androidx.compose.material3.Text
import androidx.compose.runtime.Composable
import androidx.compose.runtime.DisposableEffect
import androidx.compose.runtime.LaunchedEffect
import androidx.compose.runtime.SideEffect
import androidx.compose.runtime.Stable
import androidx.compose.runtime.collectAsState
import androidx.compose.runtime.derivedStateOf
import androidx.compose.runtime.getValue
import androidx.compose.runtime.mutableStateOf
import androidx.compose.runtime.remember
import androidx.compose.runtime.saveable.rememberSaveable
import androidx.compose.runtime.setValue
import androidx.compose.ui.Modifier
import androidx.compose.ui.focus.onFocusChanged
import androidx.compose.ui.graphics.Color
import androidx.compose.ui.graphics.toArgb
import androidx.compose.ui.platform.LocalDensity
import androidx.compose.ui.platform.testTag
import androidx.compose.ui.unit.dp
import androidx.lifecycle.compose.collectAsStateWithLifecycle
import kotlinx.coroutines.delay
import kotlinx.coroutines.flow.map
import me.him188.ani.app.data.models.preference.FullscreenSwitchMode
import me.him188.ani.app.data.models.preference.VideoScaffoldConfig
import me.him188.ani.app.data.source.danmaku.protocol.DanmakuInfo
import me.him188.ani.app.data.source.danmaku.protocol.DanmakuLocation
import me.him188.ani.app.platform.currentPlatform
import me.him188.ani.app.platform.isDesktop
import me.him188.ani.app.platform.isMobile
import me.him188.ani.app.tools.rememberUiMonoTasker
import me.him188.ani.app.ui.foundation.LocalIsPreviewing
import me.him188.ani.app.ui.foundation.TextWithBorder
import me.him188.ani.app.ui.foundation.effects.cursorVisibility
import me.him188.ani.app.ui.foundation.rememberDebugSettingsViewModel
import me.him188.ani.app.ui.subject.episode.danmaku.DanmakuEditor
import me.him188.ani.app.ui.subject.episode.mediaFetch.MediaSelectorPresentation
import me.him188.ani.app.ui.subject.episode.mediaFetch.MediaSourceInfoProvider
import me.him188.ani.app.ui.subject.episode.mediaFetch.MediaSourceResultsPresentation
import me.him188.ani.app.ui.subject.episode.statistics.VideoLoadingState
import me.him188.ani.app.ui.subject.episode.video.VideoDanmakuState
import me.him188.ani.app.ui.subject.episode.video.loading.EpisodeVideoLoadingIndicator
import me.him188.ani.app.ui.subject.episode.video.settings.DanmakuRegexFilterState
import me.him188.ani.app.ui.subject.episode.video.settings.EpisodeVideoSettings
import me.him188.ani.app.ui.subject.episode.video.settings.EpisodeVideoSettingsSideSheet
import me.him188.ani.app.ui.subject.episode.video.settings.EpisodeVideoSettingsViewModel
import me.him188.ani.app.ui.subject.episode.video.sidesheet.EditDanmakuRegexFilterSideSheet
import me.him188.ani.app.ui.subject.episode.video.sidesheet.EpisodeSelectorSideSheet
import me.him188.ani.app.ui.subject.episode.video.sidesheet.EpisodeSelectorState
import me.him188.ani.app.ui.subject.episode.video.sidesheet.EpisodeVideoMediaSelectorSideSheet
import me.him188.ani.app.videoplayer.ui.VideoControllerState
import me.him188.ani.app.videoplayer.ui.VideoPlayer
import me.him188.ani.app.videoplayer.ui.VideoScaffold
import me.him188.ani.app.videoplayer.ui.guesture.GestureFamily
import me.him188.ani.app.videoplayer.ui.guesture.GestureLock
import me.him188.ani.app.videoplayer.ui.guesture.LockableVideoGestureHost
import me.him188.ani.app.videoplayer.ui.guesture.ScreenshotButton
import me.him188.ani.app.videoplayer.ui.guesture.mouseFamily
import me.him188.ani.app.videoplayer.ui.guesture.rememberGestureIndicatorState
import me.him188.ani.app.videoplayer.ui.guesture.rememberPlayerFastSkipState
import me.him188.ani.app.videoplayer.ui.guesture.rememberSwipeSeekerState
import me.him188.ani.app.videoplayer.ui.progress.AudioSwitcher
import me.him188.ani.app.videoplayer.ui.progress.MediaProgressIndicatorText
import me.him188.ani.app.videoplayer.ui.progress.MediaProgressSliderState
import me.him188.ani.app.videoplayer.ui.progress.PlayerControllerBar
import me.him188.ani.app.videoplayer.ui.progress.PlayerControllerDefaults
import me.him188.ani.app.videoplayer.ui.progress.PlayerControllerDefaults.SpeedSwitcher
import me.him188.ani.app.videoplayer.ui.progress.SubtitleSwitcher
import me.him188.ani.app.videoplayer.ui.rememberAlwaysOnRequester
import me.him188.ani.app.videoplayer.ui.state.PlayerState
import me.him188.ani.app.videoplayer.ui.state.SupportsAudio
import me.him188.ani.app.videoplayer.ui.state.togglePause
import me.him188.ani.app.videoplayer.ui.top.PlayerTopBar
import me.him188.ani.danmaku.ui.DanmakuConfig
import me.him188.ani.danmaku.ui.DanmakuHost
import me.him188.ani.danmaku.ui.DanmakuHostState
import me.him188.ani.utils.platform.annotations.TestOnly
import kotlin.time.Duration.Companion.seconds

internal const val TAG_EPISODE_VIDEO_TOP_BAR = "EpisodeVideoTopBar"

internal const val TAG_DANMAKU_SETTINGS_SHEET = "DanmakuSettingsSheet"
internal const val TAG_SHOW_MEDIA_SELECTOR = "ShowMediaSelector"
internal const val TAG_SHOW_SETTINGS = "ShowSettings"

internal const val TAG_MEDIA_SELECTOR_SHEET = "MediaSelectorSheet"
internal const val TAG_EPISODE_SELECTOR_SHEET = "EpisodeSelectorSheet"

/**
 * 剧集详情页面顶部的视频控件.
 * @param title 仅在全屏时显示的标题
 */
@Composable
internal fun EpisodeVideoImpl(
    playerState: PlayerState,
    expanded: Boolean,
    hasNextEpisode: Boolean,
    onClickNextEpisode: () -> Unit,
    videoControllerState: VideoControllerState,
    title: @Composable () -> Unit,
    danmakuHostState: DanmakuHostState,
    danmakuEnabled: Boolean,
    onToggleDanmaku: () -> Unit,
    videoLoadingState: () -> VideoLoadingState,
    onClickFullScreen: () -> Unit,
    onExitFullscreen: () -> Unit,
    danmakuEditor: @Composable() (RowScope.() -> Unit),
    configProvider: () -> VideoScaffoldConfig,
    onClickScreenshot: () -> Unit,
    detachedProgressSlider: @Composable () -> Unit,
    progressSliderState: MediaProgressSliderState,
    mediaSelectorPresentation: MediaSelectorPresentation,
    mediaSourceResultsPresentation: MediaSourceResultsPresentation,
    episodeSelectorState: EpisodeSelectorState,
    mediaSourceInfoProvider: MediaSourceInfoProvider,
    leftBottomTips: @Composable () -> Unit,
    modifier: Modifier = Modifier,
    maintainAspectRatio: Boolean = !expanded,
<<<<<<< HEAD
    danmakuRegexFilterState: DanmakuRegexFilterState,
    danmakuFrozen: Boolean = false,
=======
>>>>>>> 550885fb
    gestureFamily: GestureFamily = currentPlatform.mouseFamily,
) {
    // Don't rememberSavable. 刻意让每次切换都是隐藏的
    var isLocked by remember { mutableStateOf(false) }
    var sideSheetState by remember { mutableStateOf(SideSheetState.NONE) }
    var isMediaSelectorVisible by remember { mutableStateOf(false) }
    var isEpisodeSelectorVisible by remember { mutableStateOf(false) }
    val config by remember(configProvider) { derivedStateOf(configProvider) }

    // auto hide cursor
    val videoInteractionSource = remember { MutableInteractionSource() }
    val isVideoHovered by videoInteractionSource.collectIsHoveredAsState()
    val showCursor by remember(videoControllerState) {
        derivedStateOf {
            !isVideoHovered || (videoControllerState.visibility.bottomBar
                    || videoControllerState.visibility.detachedSlider
                    || sideSheetState != SideSheetState.NONE)
        }
    }


    VideoScaffold(
        expanded = expanded,
        modifier = modifier
            .hoverable(videoInteractionSource)
            .cursorVisibility(showCursor),
        maintainAspectRatio = maintainAspectRatio,
        controllerState = videoControllerState,
        gestureLocked = { isLocked },
        topBar = {
            PlayerTopBar(
                Modifier.testTag(TAG_EPISODE_VIDEO_TOP_BAR),
                title = if (expanded) {
                    { title() }
                } else {
                    null
                },
                actions = {
                    if (expanded) {
                        IconButton({ isMediaSelectorVisible = true }, Modifier.testTag(TAG_SHOW_MEDIA_SELECTOR)) {
                            Icon(Icons.Rounded.DisplaySettings, contentDescription = "数据源")
                        }
                    }
                    IconButton({ sideSheetState = SideSheetState.SETTINGS }, Modifier.testTag(TAG_SHOW_SETTINGS)) {
                        Icon(Icons.Rounded.Settings, contentDescription = "设置")
                    }
                },
            )
        },
        video = {
            if (LocalIsPreviewing.current) {
                Text("预览模式")
            } else {
                // Save the status bar height to offset the video player
                var statusBarHeight by rememberSaveable { mutableStateOf(0) }
                if (currentPlatform.isMobile() && !expanded) {
                    val insets = WindowInsets.systemBars
                    val density = LocalDensity.current
                    SideEffect {
                        statusBarHeight = insets.getTop(density)
                    }
                }

                VideoPlayer(
                    playerState,
                    Modifier
                        .offset(
                            x = if (expanded) with(LocalDensity.current) {
                                -statusBarHeight.toDp() / 2
                            } else 0.dp,
                            y = 0.dp,
                        )
                        .matchParentSize(),
                )
            }
        },
        danmakuHost = {
            AnimatedVisibility(
                danmakuEnabled,
                enter = fadeIn(tween(200)),
                exit = fadeOut(tween(200)),
            ) {
                DanmakuHost(danmakuHostState, Modifier.matchParentSize())
            }
        },
        gestureHost = {
            val swipeSeekerState = rememberSwipeSeekerState(constraints.maxWidth) {
                playerState.seekTo(playerState.currentPositionMillis.value + it * 1000)
            }
            val videoPropertiesState by playerState.videoProperties.collectAsState()
            val enableSwipeToSeek by remember {
                derivedStateOf {
                    videoPropertiesState?.let { it.durationMillis != 0L } ?: false
                }
            }

            val indicatorTasker = rememberUiMonoTasker()
            val indicatorState = rememberGestureIndicatorState()
            LockableVideoGestureHost(
                videoControllerState,
                swipeSeekerState,
                progressSliderState,
                indicatorState,
                fastSkipState = rememberPlayerFastSkipState(playerState = playerState, indicatorState),
                playerState,
                locked = isLocked,
                enableSwipeToSeek = enableSwipeToSeek,
                Modifier.padding(top = 100.dp),
                onTogglePauseResume = {
                    if (playerState.state.value.isPlaying) {
                        indicatorTasker.launch {
                            indicatorState.showPausedLong()
                        }
                    } else {
                        indicatorTasker.launch {
                            indicatorState.showResumedLong()
                        }
                    }
                    playerState.togglePause()
                },
                onToggleFullscreen = {
                    onClickFullScreen()
                },
                onExitFullscreen = onExitFullscreen,
                family = gestureFamily,
            )
        },
        floatingMessage = {
            Column {
                EpisodeVideoLoadingIndicator(
                    playerState,
                    videoLoadingState(),
                    optimizeForFullscreen = expanded, // TODO: 这对 PC 其实可能不太好
                )
                val debugViewModel = rememberDebugSettingsViewModel()
                @OptIn(TestOnly::class)
                if (debugViewModel.isAppInDebugMode && debugViewModel.debugSettings.value.showControllerAlwaysOnRequesters) {
                    TextWithBorder(
                        "Always on requesters: \n" +
                                videoControllerState.getAlwaysOnRequesters().joinToString("\n"),
                        style = MaterialTheme.typography.labelLarge,
                    )
                }
            }
        },
        rhsButtons = {
            if (expanded && currentPlatform.isDesktop()) {
                ScreenshotButton(
                    onClick = onClickScreenshot,
                )
            }
        },
        gestureLock = {
            if (expanded) {
                GestureLock(isLocked = isLocked, onClick = { isLocked = !isLocked })
            }
        },
        leftBottomTips = leftBottomTips,
        bottomBar = {
            PlayerControllerBar(
                startActions = {
                    val isPlaying by remember(playerState) { playerState.state.map { it.isPlaying } }
                        .collectAsStateWithLifecycle(false)
                    PlayerControllerDefaults.PlaybackIcon(
                        isPlaying = { isPlaying },
                        onClick = { playerState.togglePause() },
                    )

                    if (hasNextEpisode && expanded) {
                        PlayerControllerDefaults.NextEpisodeIcon(
                            onClick = onClickNextEpisode,
                        )
                    }
                    PlayerControllerDefaults.DanmakuIcon(
                        danmakuEnabled,
                        onClick = { onToggleDanmaku() },
                    )
                    if (expanded && playerState is SupportsAudio) {
                        val volumeState by playerState.volume.collectAsStateWithLifecycle()
                        val volumeMute by playerState.isMute.collectAsStateWithLifecycle()
                        PlayerControllerDefaults.AudioIcon(
                            volumeState,
                            isMute = volumeMute,
                            maxValue = playerState.maxValue,
                            onClick = {
                                playerState.toggleMute()
                            },
                            onchange = {
                                playerState.setVolume(it)
                            },
                            controllerState = videoControllerState,
                        )
                    }
                },
                progressIndicator = {
                    MediaProgressIndicatorText(progressSliderState)
                },
                progressSlider = {
                    PlayerControllerDefaults.MediaProgressSlider(
                        progressSliderState,
                        cacheProgressState = playerState.cacheProgress,
                        showPreviewTimeTextOnThumb = expanded,
                    )
                },
                danmakuEditor = danmakuEditor,
                endActions = {
                    if (expanded) {
                        PlayerControllerDefaults.SelectEpisodeIcon(
                            onClick = { isEpisodeSelectorVisible = true },
                        )

                        if (currentPlatform.isDesktop()) {
                            PlayerControllerDefaults.AudioSwitcher(playerState.audioTracks)
                        }

                        PlayerControllerDefaults.SubtitleSwitcher(playerState.subtitleTracks)

                        val speed by playerState.playbackSpeed.collectAsStateWithLifecycle()
                        SpeedSwitcher(
                            speed,
                            { playerState.setPlaybackSpeed(it) },
                        )
                    }
                    PlayerControllerDefaults.FullscreenIcon(
                        expanded,
                        onClickFullscreen = onClickFullScreen,
                    )
                },
                expanded = expanded,
            )
        },
        detachedProgressSlider = detachedProgressSlider,
        floatingBottomEnd = {
            when (config.fullscreenSwitchMode) {
                FullscreenSwitchMode.ONLY_IN_CONTROLLER -> {}

                FullscreenSwitchMode.ALWAYS_SHOW_FLOATING -> {
                    PlayerControllerDefaults.FullscreenIcon(
                        expanded,
                        onClickFullscreen = onClickFullScreen,
                    )
                }

                FullscreenSwitchMode.AUTO_HIDE_FLOATING -> {
                    var visible by remember { mutableStateOf(true) }
                    LaunchedEffect(true) {
                        delay(5.seconds)
                        visible = false
                    }
                    AnimatedVisibility(
                        visible = visible,
                        enter = fadeIn(snap()),
                        exit = fadeOut(),
                    ) {
                        PlayerControllerDefaults.FullscreenIcon(
                            expanded,
                            onClickFullscreen = onClickFullScreen,
                        )
                    }
                }
            }
        },
        rhsSheet = {
            val alwaysOnRequester = rememberAlwaysOnRequester(videoControllerState, "sideSheets")
            val anySideSheetVisible by remember {
                derivedStateOf {
                    sideSheetState != SideSheetState.NONE || isMediaSelectorVisible || isEpisodeSelectorVisible
                }
            }
            if (anySideSheetVisible) {
                DisposableEffect(true) {
                    alwaysOnRequester.request()
                    onDispose {
                        alwaysOnRequester.cancelRequest()
                    }
                }
            }

            when (sideSheetState) {
                SideSheetState.EDIT_DANMAKU_REGEX_FILTER -> {
                    EditDanmakuRegexFilterSideSheet(
                        state = danmakuRegexFilterState,
                        onDismissRequest = {
                            sideSheetState = SideSheetState.NONE
                        },
                        expanded = expanded,
                    )
                }

                SideSheetState.SETTINGS -> {
                    EpisodeVideoSettingsSideSheet(
                        onDismissRequest = { sideSheetState = SideSheetState.NONE },
                        Modifier.testTag(TAG_DANMAKU_SETTINGS_SHEET),
                        title = { Text(text = "弹幕设置") },
                        closeButton = {
                            IconButton(onClick = { sideSheetState = SideSheetState.NONE }) {
                                Icon(Icons.Rounded.Close, contentDescription = "关闭")
                            }
                        },
                    ) {
                        EpisodeVideoSettings(
                            remember { EpisodeVideoSettingsViewModel() },
                            onManageRegexFilters = {
                                sideSheetState = SideSheetState.EDIT_DANMAKU_REGEX_FILTER
                            },
                        )
                    }
                }

                SideSheetState.NONE -> Unit // No sheet is displayed
            }

            if (isMediaSelectorVisible) {
                EpisodeVideoMediaSelectorSideSheet(
                    mediaSelectorPresentation,
                    mediaSourceResultsPresentation,
                    mediaSourceInfoProvider,
                    onDismissRequest = { isMediaSelectorVisible = false },
                )
            }
            if (isEpisodeSelectorVisible) {
                EpisodeSelectorSideSheet(
                    episodeSelectorState,
                    onDismissRequest = { isEpisodeSelectorVisible = false },
                )
            }
        },
    )
}

<<<<<<< HEAD

private enum class SideSheetState {
    NONE,
    SETTINGS,
    EDIT_DANMAKU_REGEX_FILTER
}
=======
@Stable
object EpisodeVideoDefaults

@Composable
fun EpisodeVideoDefaults.DanmakuEditor(
    videoDanmakuState: VideoDanmakuState,
    danmakuTextPlaceholder: String,
    playerState: PlayerState,
    videoScaffoldConfig: VideoScaffoldConfig,
    videoControllerState: VideoControllerState,
    modifier: Modifier = Modifier,
) {
    val danmakuEditorRequester = rememberAlwaysOnRequester(videoControllerState, "danmakuEditor")

    /**
     * 是否设置了暂停
     */
    var didSetPaused by rememberSaveable { mutableStateOf(false) }
    Row(modifier = modifier) {
        DanmakuEditor(
            text = videoDanmakuState.danmakuEditorText,
            onTextChange = { videoDanmakuState.danmakuEditorText = it },
            isSending = videoDanmakuState.isSending,
            placeholderText = danmakuTextPlaceholder,
            onSend = { text ->
                videoDanmakuState.danmakuEditorText = ""
                videoDanmakuState.sendAsync(
                    DanmakuInfo(
                        playerState.getExactCurrentPositionMillis(),
                        text = text,
                        color = Color.White.toArgb(),
                        location = DanmakuLocation.NORMAL,
                    ),
                )
            },
            modifier = Modifier.onFocusChanged {
                if (it.isFocused) {
                    if (videoScaffoldConfig.pauseVideoOnEditDanmaku && playerState.state.value.isPlaying) {
                        didSetPaused = true
                        playerState.pause()
                    }
                    danmakuEditorRequester.request()
                } else {
                    if (didSetPaused) {
                        didSetPaused = false
                        playerState.resume()
                    }
                    danmakuEditorRequester.cancelRequest()
                }
            }.weight(1f),
        )
    }
}
>>>>>>> 550885fb
<|MERGE_RESOLUTION|>--- conflicted
+++ resolved
@@ -140,11 +140,7 @@
     leftBottomTips: @Composable () -> Unit,
     modifier: Modifier = Modifier,
     maintainAspectRatio: Boolean = !expanded,
-<<<<<<< HEAD
     danmakuRegexFilterState: DanmakuRegexFilterState,
-    danmakuFrozen: Boolean = false,
-=======
->>>>>>> 550885fb
     gestureFamily: GestureFamily = currentPlatform.mouseFamily,
 ) {
     // Don't rememberSavable. 刻意让每次切换都是隐藏的
@@ -475,14 +471,13 @@
     )
 }
 
-<<<<<<< HEAD
 
 private enum class SideSheetState {
     NONE,
     SETTINGS,
     EDIT_DANMAKU_REGEX_FILTER
 }
-=======
+
 @Stable
 object EpisodeVideoDefaults
 
@@ -536,4 +531,3 @@
         )
     }
 }
->>>>>>> 550885fb
