package me.him188.ani.app.ui.subject.episode

import androidx.compose.animation.AnimatedVisibility
import androidx.compose.animation.core.snap
import androidx.compose.animation.core.tween
import androidx.compose.animation.fadeIn
import androidx.compose.animation.fadeOut
import androidx.compose.foundation.hoverable
import androidx.compose.foundation.interaction.MutableInteractionSource
import androidx.compose.foundation.interaction.collectIsHoveredAsState
import androidx.compose.foundation.layout.Column
import androidx.compose.foundation.layout.RowScope
import androidx.compose.foundation.layout.WindowInsets
import androidx.compose.foundation.layout.offset
import androidx.compose.foundation.layout.padding
import androidx.compose.foundation.layout.systemBars
import androidx.compose.material.icons.Icons
import androidx.compose.material.icons.rounded.Close
import androidx.compose.material.icons.rounded.DisplaySettings
import androidx.compose.material.icons.rounded.Settings
import androidx.compose.material3.Icon
import androidx.compose.material3.IconButton
import androidx.compose.material3.MaterialTheme
import androidx.compose.material3.Text
import androidx.compose.runtime.Composable
import androidx.compose.runtime.DisposableEffect
import androidx.compose.runtime.LaunchedEffect
import androidx.compose.runtime.SideEffect
import androidx.compose.runtime.collectAsState
import androidx.compose.runtime.derivedStateOf
import androidx.compose.runtime.getValue
import androidx.compose.runtime.mutableStateOf
import androidx.compose.runtime.remember
import androidx.compose.runtime.saveable.rememberSaveable
import androidx.compose.runtime.setValue
import androidx.compose.ui.Modifier
import androidx.compose.ui.platform.LocalDensity
import androidx.compose.ui.platform.testTag
import androidx.compose.ui.unit.dp
import kotlinx.coroutines.delay
import kotlinx.coroutines.flow.map
import me.him188.ani.app.data.models.danmaku.DanmakuRegexFilter
import me.him188.ani.app.data.models.preference.FullscreenSwitchMode
import me.him188.ani.app.data.models.preference.VideoScaffoldConfig
import me.him188.ani.app.platform.currentPlatform
import me.him188.ani.app.platform.isDesktop
import me.him188.ani.app.platform.isMobile
import me.him188.ani.app.tools.rememberUiMonoTasker
import me.him188.ani.app.ui.foundation.LocalIsPreviewing
import me.him188.ani.app.ui.foundation.TextWithBorder
import me.him188.ani.app.ui.foundation.effects.CursorVisibilityEffect
import me.him188.ani.app.ui.foundation.rememberDebugSettingsViewModel
import me.him188.ani.app.ui.foundation.rememberViewModel
import me.him188.ani.app.ui.subject.episode.mediaFetch.MediaSelectorPresentation
import me.him188.ani.app.ui.subject.episode.mediaFetch.MediaSourceResultsPresentation
import me.him188.ani.app.ui.subject.episode.statistics.VideoLoadingState
import me.him188.ani.app.ui.subject.episode.video.loading.EpisodeVideoLoadingIndicator
import me.him188.ani.app.ui.subject.episode.video.settings.EpisodeVideoSettings
import me.him188.ani.app.ui.subject.episode.video.settings.EpisodeVideoSettingsSideSheet
import me.him188.ani.app.ui.subject.episode.video.settings.EpisodeVideoSettingsViewModel
<<<<<<< HEAD
import me.him188.ani.app.ui.subject.episode.video.sidesheet.EditDanmakuRegexFilterSideSheet
=======
import me.him188.ani.app.ui.subject.episode.video.sidesheet.EpisodeSelectorSideSheet
import me.him188.ani.app.ui.subject.episode.video.sidesheet.EpisodeSelectorState
import me.him188.ani.app.ui.subject.episode.video.sidesheet.EpisodeVideoMediaSelectorSideSheet
>>>>>>> 7bebd045
import me.him188.ani.app.ui.subject.episode.video.topbar.EpisodeVideoTopBar
import me.him188.ani.app.videoplayer.ui.VideoControllerState
import me.him188.ani.app.videoplayer.ui.VideoPlayer
import me.him188.ani.app.videoplayer.ui.VideoScaffold
import me.him188.ani.app.videoplayer.ui.guesture.GestureFamily
import me.him188.ani.app.videoplayer.ui.guesture.GestureLock
import me.him188.ani.app.videoplayer.ui.guesture.LockableVideoGestureHost
import me.him188.ani.app.videoplayer.ui.guesture.ScreenshotButton
import me.him188.ani.app.videoplayer.ui.guesture.mouseFamily
import me.him188.ani.app.videoplayer.ui.guesture.rememberGestureIndicatorState
import me.him188.ani.app.videoplayer.ui.guesture.rememberPlayerFastSkipState
import me.him188.ani.app.videoplayer.ui.guesture.rememberSwipeSeekerState
import me.him188.ani.app.videoplayer.ui.progress.AudioSwitcher
import me.him188.ani.app.videoplayer.ui.progress.MediaProgressIndicatorText
import me.him188.ani.app.videoplayer.ui.progress.MediaProgressSliderState
import me.him188.ani.app.videoplayer.ui.progress.PlayerControllerBar
import me.him188.ani.app.videoplayer.ui.progress.PlayerControllerDefaults
import me.him188.ani.app.videoplayer.ui.progress.PlayerControllerDefaults.SpeedSwitcher
import me.him188.ani.app.videoplayer.ui.progress.SubtitleSwitcher
import me.him188.ani.app.videoplayer.ui.rememberAlwaysOnRequester
import me.him188.ani.app.videoplayer.ui.state.PlayerState
import me.him188.ani.app.videoplayer.ui.state.togglePause
import me.him188.ani.danmaku.ui.DanmakuConfig
import me.him188.ani.danmaku.ui.DanmakuHost
import me.him188.ani.danmaku.ui.DanmakuHostState
import me.him188.ani.utils.platform.annotations.TestOnly
import moe.tlaster.precompose.flow.collectAsStateWithLifecycle
import kotlin.time.Duration.Companion.seconds

internal const val TAG_EPISODE_VIDEO_TOP_BAR = "EpisodeVideoTopBar"

internal const val TAG_DANMAKU_SETTINGS_SHEET = "DanmakuSettingsSheet"
internal const val TAG_SHOW_MEDIA_SELECTOR = "ShowMediaSelector"
internal const val TAG_SHOW_SETTINGS = "ShowSettings"

internal const val TAG_MEDIA_SELECTOR_SHEET = "MediaSelectorSheet"
internal const val TAG_EPISODE_SELECTOR_SHEET = "EpisodeSelectorSheet"

/**
 * 剧集详情页面顶部的视频控件.
 * @param title 仅在全屏时显示的标题
 */
@Composable
internal fun EpisodeVideoImpl(
    playerState: PlayerState,
    expanded: Boolean,
    hasNextEpisode: Boolean,
    onClickNextEpisode: () -> Unit,
    videoControllerState: VideoControllerState,
    title: @Composable () -> Unit,
    danmakuHostState: DanmakuHostState,
    danmakuEnabled: Boolean,
    onToggleDanmaku: () -> Unit,
    videoLoadingState: () -> VideoLoadingState,
    danmakuConfig: () -> DanmakuConfig,
    onClickFullScreen: () -> Unit,
    onExitFullscreen: () -> Unit,
    danmakuEditor: @Composable (RowScope.() -> Unit),
    configProvider: () -> VideoScaffoldConfig,
    onClickScreenshot: () -> Unit,
    detachedProgressSlider: @Composable () -> Unit,
    progressSliderState: MediaProgressSliderState,
    mediaSelectorPresentation: MediaSelectorPresentation,
    mediaSourceResultsPresentation: MediaSourceResultsPresentation,
    episodeSelectorState: EpisodeSelectorState,
    leftBottomTips: @Composable () -> Unit,
    modifier: Modifier = Modifier,
    maintainAspectRatio: Boolean = !expanded,
    danmakuRegexFilterList: List<DanmakuRegexFilter>,
    onAddDanmakuRegexFilter: (DanmakuRegexFilter) -> Unit,
    onSwitchDanmakuRegexFilter: (DanmakuRegexFilter) -> Unit,
    onRemoveDanmakuRegexFilter: (DanmakuRegexFilter) -> Unit,
    danmakuFrozen: Boolean = false,
    gestureFamily: GestureFamily = currentPlatform.mouseFamily,
) {
    // Don't rememberSavable. 刻意让每次切换都是隐藏的
    var isLocked by remember { mutableStateOf(false) }
    var showSettings by remember { mutableStateOf(false) }
    var showEditDanmakuRegexFilterSideSheet by remember { mutableStateOf(false) }
    val config by remember(configProvider) { derivedStateOf(configProvider) }

    // auto hide cursor
    val videoInteractionSource = remember { MutableInteractionSource() }
    val isVideoHovered by videoInteractionSource.collectIsHoveredAsState()
    val showCursor by remember(videoControllerState, showEditDanmakuRegexFilterSideSheet, showSettings) {
        derivedStateOf {
            !isVideoHovered || (videoControllerState.visibility.bottomBar
                    || videoControllerState.visibility.detachedSlider
                    || showEditDanmakuRegexFilterSideSheet
                    || showSettings)
        }
    }

<<<<<<< HEAD
=======
    var isMediaSelectorVisible by remember { mutableStateOf(false) }
    var isEpisodeSelectorVisible by remember { mutableStateOf(false) }


>>>>>>> 7bebd045
    CursorVisibilityEffect(
        key = Unit,
        visible = showCursor,
    )

    VideoScaffold(
        expanded = expanded,
        modifier = modifier.hoverable(videoInteractionSource),
        maintainAspectRatio = maintainAspectRatio,
        controllerState = videoControllerState,
        gestureLocked = { isLocked },
        topBar = {
            EpisodeVideoTopBar(
                Modifier.testTag(TAG_EPISODE_VIDEO_TOP_BAR),
                title = if (expanded) {
                    { title() }
                } else {
                    null
                },
                actions = {
                    if (expanded) {
                        IconButton({ isMediaSelectorVisible = true }, Modifier.testTag(TAG_SHOW_MEDIA_SELECTOR)) {
                            Icon(Icons.Rounded.DisplaySettings, contentDescription = "数据源")
                        }
                    }
                    IconButton({ showSettings = true }, Modifier.testTag(TAG_SHOW_SETTINGS)) {
                        Icon(Icons.Rounded.Settings, contentDescription = "设置")
                    }
                },
            )
        },
        video = {
            if (LocalIsPreviewing.current) {
                Text("预览模式")
            } else {
                // Save the status bar height to offset the video player
                var statusBarHeight by rememberSaveable { mutableStateOf(0) }
                if (currentPlatform.isMobile() && !expanded) {
                    val insets = WindowInsets.systemBars
                    val density = LocalDensity.current
                    SideEffect {
                        statusBarHeight = insets.getTop(density)
                    }
                }

                VideoPlayer(
                    playerState,
                    Modifier
                        .offset(
                            x = if (expanded) with(LocalDensity.current) {
                                -statusBarHeight.toDp() / 2
                            } else 0.dp,
                            y = 0.dp,
                        )
                        .matchParentSize(),
                )
            }
        },
        danmakuHost = {
            AnimatedVisibility(
                danmakuEnabled,
                enter = fadeIn(tween(200)),
                exit = fadeOut(tween(200)),
            ) {
                DanmakuHost(danmakuHostState, danmakuConfig, Modifier.matchParentSize(), frozen = danmakuFrozen)
            }
        },
        gestureHost = {
            val swipeSeekerState = rememberSwipeSeekerState(constraints.maxWidth) {
                playerState.seekTo(playerState.currentPositionMillis.value + it * 1000)
            }
            val videoPropertiesState by playerState.videoProperties.collectAsState()
            val enableSwipeToSeek by remember {
                derivedStateOf {
                    videoPropertiesState?.let { it.durationMillis != 0L } ?: false
                }
            }

            val indicatorTasker = rememberUiMonoTasker()
            val indicatorState = rememberGestureIndicatorState()
            LockableVideoGestureHost(
                videoControllerState,
                swipeSeekerState,
                progressSliderState,
                indicatorState,
                fastSkipState = rememberPlayerFastSkipState(playerState = playerState, indicatorState),
                locked = isLocked,
                enableSwipeToSeek = enableSwipeToSeek,
                Modifier.padding(top = 100.dp),
                onTogglePauseResume = {
                    if (playerState.state.value.isPlaying) {
                        indicatorTasker.launch {
                            indicatorState.showPausedLong()
                        }
                    } else {
                        indicatorTasker.launch {
                            indicatorState.showResumedLong()
                        }
                    }
                    playerState.togglePause()
                },
                onToggleFullscreen = {
                    onClickFullScreen()
                },
                onExitFullscreen = onExitFullscreen,
                family = gestureFamily,
            )
        },
        floatingMessage = {
            Column {
                EpisodeVideoLoadingIndicator(
                    playerState,
                    videoLoadingState(),
                    optimizeForFullscreen = expanded, // TODO: 这对 PC 其实可能不太好
                )
                val debugViewModel = rememberDebugSettingsViewModel()
                @OptIn(TestOnly::class)
                if (debugViewModel.isAppInDebugMode && debugViewModel.debugSettings.value.showControllerAlwaysOnRequesters) {
                    TextWithBorder(
                        "Always on requesters: \n" +
                                videoControllerState.getAlwaysOnRequesters().joinToString("\n"),
                        style = MaterialTheme.typography.labelLarge,
                    )
                }
            }
        },
        rhsButtons = {
            if (expanded && currentPlatform.isDesktop()) {
                ScreenshotButton(
                    onClick = onClickScreenshot,
                )
            }
        },
        gestureLock = {
            if (expanded) {
                GestureLock(isLocked = isLocked, onClick = { isLocked = !isLocked })
            }
        },
        leftBottomTips = leftBottomTips,
        bottomBar = {
            PlayerControllerBar(
                startActions = {
                    val isPlaying by remember(playerState) { playerState.state.map { it.isPlaying } }
                        .collectAsStateWithLifecycle(false)
                    PlayerControllerDefaults.PlaybackIcon(
                        isPlaying = { isPlaying },
                        onClick = { playerState.togglePause() },
                    )

                    if (hasNextEpisode && expanded) {
                        PlayerControllerDefaults.NextEpisodeIcon(
                            onClick = onClickNextEpisode,
                        )
                    }
                    PlayerControllerDefaults.DanmakuIcon(
                        danmakuEnabled,
                        onClick = { onToggleDanmaku() },
                    )
                },
                progressIndicator = {
                    MediaProgressIndicatorText(progressSliderState)
                },
                progressSlider = {
                    PlayerControllerDefaults.MediaProgressSlider(
                        progressSliderState,
                        cacheProgressState = playerState.cacheProgress,
                        showPreviewTimeTextOnThumb = expanded,
                    )
                },
                danmakuEditor = danmakuEditor,
                endActions = {
                    if (expanded) {
                        PlayerControllerDefaults.SelectEpisodeIcon(
                            onClick = { isEpisodeSelectorVisible = true },
                        )

                        if (currentPlatform.isDesktop()) {
                            PlayerControllerDefaults.AudioSwitcher(playerState.audioTracks)
                        }

                        PlayerControllerDefaults.SubtitleSwitcher(playerState.subtitleTracks)

                        val speed by playerState.playbackSpeed.collectAsStateWithLifecycle()
                        SpeedSwitcher(
                            speed,
                            { playerState.setPlaybackSpeed(it) },
                        )
                    }
                    PlayerControllerDefaults.FullscreenIcon(
                        expanded,
                        onClickFullscreen = onClickFullScreen,
                    )
                },
                expanded = expanded,
            )
        },
        detachedProgressSlider = detachedProgressSlider,
        floatingBottomEnd = {
            when (config.fullscreenSwitchMode) {
                FullscreenSwitchMode.ONLY_IN_CONTROLLER -> {}

                FullscreenSwitchMode.ALWAYS_SHOW_FLOATING -> {
                    PlayerControllerDefaults.FullscreenIcon(
                        expanded,
                        onClickFullscreen = onClickFullScreen,
                    )
                }

                FullscreenSwitchMode.AUTO_HIDE_FLOATING -> {
                    var visible by remember { mutableStateOf(true) }
                    LaunchedEffect(true) {
                        delay(5.seconds)
                        visible = false
                    }
                    AnimatedVisibility(
                        visible = visible,
                        enter = fadeIn(snap()),
                        exit = fadeOut(),
                    ) {
                        PlayerControllerDefaults.FullscreenIcon(
                            expanded,
                            onClickFullscreen = onClickFullScreen,
                        )
                    }
                }
            }
        },
        rhsSheet = {
<<<<<<< HEAD
            if (showEditDanmakuRegexFilterSideSheet) {
                showSettings = false
                EditDanmakuRegexFilterSideSheet(
                    danmakuRegexFilterList = danmakuRegexFilterList,
                    onRemove = onRemoveDanmakuRegexFilter,
                    onSwitch = onSwitchDanmakuRegexFilter,
                    onAdd = onAddDanmakuRegexFilter,
                    onDismissRequest = {
                        showEditDanmakuRegexFilterSideSheet = false
                        showSettings = true
=======
            val alwaysOnRequester = rememberAlwaysOnRequester(videoControllerState, "sideSheets")
            val anySideSheetVisible by remember {
                derivedStateOf {
                    isMediaSelectorVisible || isEpisodeSelectorVisible || showSettings
                }
            }
            if (anySideSheetVisible) {
                DisposableEffect(true) {
                    alwaysOnRequester.request()
                    onDispose {
                        alwaysOnRequester.cancelRequest()
                    }
                }
            }

            if (showSettings) {
                EpisodeVideoSettingsSideSheet(
                    onDismissRequest = { showSettings = false },
                    Modifier.testTag(TAG_DANMAKU_SETTINGS_SHEET),
                    title = { Text(text = "弹幕设置") },
                    closeButton = {
                        IconButton(onClick = { showSettings = false }) {
                            Icon(Icons.Rounded.Close, contentDescription = "关闭")
                        }
>>>>>>> 7bebd045
                    },
                )
            } else {
                if (showSettings) {
                    showEditDanmakuRegexFilterSideSheet = false
                    EpisodeVideoSettingsSideSheet(
                        onDismissRequest = { showSettings = false },
                        title = { Text(text = "弹幕设置") },
                        closeButton = {
                            IconButton(onClick = { showSettings = false }) {
                                Icon(Icons.Rounded.Close, contentDescription = "关闭")
                            }
                        },
                    ) {
                        EpisodeVideoSettings(
                            rememberViewModel {
                                EpisodeVideoSettingsViewModel(
                                    onOverlayContentShow = {
                                        showEditDanmakuRegexFilterSideSheet = true
                                        println("Pressed $showEditDanmakuRegexFilterSideSheet")
                                    },
                                )
                            },
                        )
                    }
                }
            }
            if (isMediaSelectorVisible) {
                EpisodeVideoMediaSelectorSideSheet(
                    mediaSelectorPresentation,
                    mediaSourceResultsPresentation,
                    onDismissRequest = { isMediaSelectorVisible = false },
                )
            }
            if (isEpisodeSelectorVisible) {
                EpisodeSelectorSideSheet(
                    episodeSelectorState,
                    onDismissRequest = { isEpisodeSelectorVisible = false },
                )
            }
        },
    )
}<|MERGE_RESOLUTION|>--- conflicted
+++ resolved
@@ -58,13 +58,10 @@
 import me.him188.ani.app.ui.subject.episode.video.settings.EpisodeVideoSettings
 import me.him188.ani.app.ui.subject.episode.video.settings.EpisodeVideoSettingsSideSheet
 import me.him188.ani.app.ui.subject.episode.video.settings.EpisodeVideoSettingsViewModel
-<<<<<<< HEAD
-import me.him188.ani.app.ui.subject.episode.video.sidesheet.EditDanmakuRegexFilterSideSheet
-=======
 import me.him188.ani.app.ui.subject.episode.video.sidesheet.EpisodeSelectorSideSheet
 import me.him188.ani.app.ui.subject.episode.video.sidesheet.EpisodeSelectorState
 import me.him188.ani.app.ui.subject.episode.video.sidesheet.EpisodeVideoMediaSelectorSideSheet
->>>>>>> 7bebd045
+import me.him188.ani.app.ui.subject.episode.video.sidesheet.EditDanmakuRegexFilterSideSheet
 import me.him188.ani.app.ui.subject.episode.video.topbar.EpisodeVideoTopBar
 import me.him188.ani.app.videoplayer.ui.VideoControllerState
 import me.him188.ani.app.videoplayer.ui.VideoPlayer
@@ -158,13 +155,11 @@
         }
     }
 
-<<<<<<< HEAD
-=======
+
     var isMediaSelectorVisible by remember { mutableStateOf(false) }
     var isEpisodeSelectorVisible by remember { mutableStateOf(false) }
 
 
->>>>>>> 7bebd045
     CursorVisibilityEffect(
         key = Unit,
         visible = showCursor,
@@ -393,7 +388,36 @@
             }
         },
         rhsSheet = {
-<<<<<<< HEAD
+            val alwaysOnRequester = rememberAlwaysOnRequester(videoControllerState, "sideSheets")
+            val anySideSheetVisible by remember {
+                derivedStateOf {
+                    isMediaSelectorVisible || isEpisodeSelectorVisible || showSettings
+                }
+            }
+            if (anySideSheetVisible) {
+                DisposableEffect(true) {
+                    alwaysOnRequester.request()
+                    onDispose {
+                        alwaysOnRequester.cancelRequest()
+                    }
+                }
+            }
+            if (showSettings) {
+                EpisodeVideoSettingsSideSheet(
+                    onDismissRequest = { showSettings = false },
+                    title = { Text(text = "弹幕设置") },
+                    closeButton = {
+                        IconButton(onClick = { showSettings = false }) {
+                            Icon(Icons.Rounded.Close, contentDescription = "关闭")
+                        }
+                    },
+                ) {
+                    EpisodeVideoSettings(
+                        rememberViewModel { EpisodeVideoSettingsViewModel() },
+                    )
+                }
+            }
+
             if (showEditDanmakuRegexFilterSideSheet) {
                 showSettings = false
                 EditDanmakuRegexFilterSideSheet(
@@ -404,39 +428,13 @@
                     onDismissRequest = {
                         showEditDanmakuRegexFilterSideSheet = false
                         showSettings = true
-=======
-            val alwaysOnRequester = rememberAlwaysOnRequester(videoControllerState, "sideSheets")
-            val anySideSheetVisible by remember {
-                derivedStateOf {
-                    isMediaSelectorVisible || isEpisodeSelectorVisible || showSettings
-                }
-            }
-            if (anySideSheetVisible) {
-                DisposableEffect(true) {
-                    alwaysOnRequester.request()
-                    onDispose {
-                        alwaysOnRequester.cancelRequest()
-                    }
-                }
-            }
-
-            if (showSettings) {
-                EpisodeVideoSettingsSideSheet(
-                    onDismissRequest = { showSettings = false },
-                    Modifier.testTag(TAG_DANMAKU_SETTINGS_SHEET),
-                    title = { Text(text = "弹幕设置") },
-                    closeButton = {
-                        IconButton(onClick = { showSettings = false }) {
-                            Icon(Icons.Rounded.Close, contentDescription = "关闭")
-                        }
->>>>>>> 7bebd045
                     },
                 )
             } else {
                 if (showSettings) {
-                    showEditDanmakuRegexFilterSideSheet = false
                     EpisodeVideoSettingsSideSheet(
                         onDismissRequest = { showSettings = false },
+                        Modifier.testTag(TAG_DANMAKU_SETTINGS_SHEET),
                         title = { Text(text = "弹幕设置") },
                         closeButton = {
                             IconButton(onClick = { showSettings = false }) {
@@ -445,14 +443,12 @@
                         },
                     ) {
                         EpisodeVideoSettings(
-                            rememberViewModel {
-                                EpisodeVideoSettingsViewModel(
-                                    onOverlayContentShow = {
-                                        showEditDanmakuRegexFilterSideSheet = true
-                                        println("Pressed $showEditDanmakuRegexFilterSideSheet")
-                                    },
-                                )
-                            },
+                            rememberViewModel { EpisodeVideoSettingsViewModel(
+                                onOverlayContentShow = {
+                                    showEditDanmakuRegexFilterSideSheet = true
+                                    println("Pressed $showEditDanmakuRegexFilterSideSheet")
+                                },
+                            ) },
                         )
                     }
                 }
