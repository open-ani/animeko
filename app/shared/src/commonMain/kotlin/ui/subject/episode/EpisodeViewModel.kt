/*
 * Copyright (C) 2024-2025 OpenAni and contributors.
 *
 * 此源代码的使用受 GNU AFFERO GENERAL PUBLIC LICENSE version 3 许可证的约束, 可以在以下链接找到该许可证.
 * Use of this source code is governed by the GNU AGPLv3 license, which can be found at the following link.
 *
 * https://github.com/open-ani/ani/blob/main/LICENSE
 */

package me.him188.ani.app.ui.subject.episode

import androidx.annotation.UiThread
import androidx.compose.foundation.lazy.grid.LazyGridState
import androidx.compose.runtime.Stable
import androidx.compose.runtime.getValue
import androidx.compose.runtime.mutableStateOf
import androidx.compose.runtime.setValue
import androidx.paging.cachedIn
import androidx.paging.map
import kotlinx.coroutines.CoroutineName
import kotlinx.coroutines.CoroutineScope
import kotlinx.coroutines.Dispatchers
import kotlinx.coroutines.NonCancellable
import kotlinx.coroutines.awaitCancellation
import kotlinx.coroutines.coroutineScope
import kotlinx.coroutines.delay
import kotlinx.coroutines.flow.Flow
import kotlinx.coroutines.flow.MutableStateFlow
import kotlinx.coroutines.flow.SharingStarted
import kotlinx.coroutines.flow.catch
import kotlinx.coroutines.flow.collect
import kotlinx.coroutines.flow.collectLatest
import kotlinx.coroutines.flow.combine
import kotlinx.coroutines.flow.debounce
import kotlinx.coroutines.flow.distinctUntilChanged
import kotlinx.coroutines.flow.emitAll
import kotlinx.coroutines.flow.filterNotNull
import kotlinx.coroutines.flow.first
import kotlinx.coroutines.flow.firstOrNull
import kotlinx.coroutines.flow.flatMapLatest
import kotlinx.coroutines.flow.flow
import kotlinx.coroutines.flow.flowOf
import kotlinx.coroutines.flow.launchIn
import kotlinx.coroutines.flow.map
import kotlinx.coroutines.flow.mapNotNull
import kotlinx.coroutines.flow.onStart
import kotlinx.coroutines.flow.shareIn
import kotlinx.coroutines.flow.stateIn
import kotlinx.coroutines.flow.transformLatest
import kotlinx.coroutines.launch
import kotlinx.coroutines.withContext
import me.him188.ani.app.data.models.episode.displayName
import me.him188.ani.app.data.models.episode.renderEpisodeEp
import me.him188.ani.app.data.models.preference.VideoScaffoldConfig
import me.him188.ani.app.data.models.subject.SubjectInfo
import me.him188.ani.app.data.models.subject.SubjectProgressInfo
import me.him188.ani.app.data.models.subject.nameCnOrName
import me.him188.ani.app.data.network.AutoSkipRepository
import me.him188.ani.app.data.repository.episode.BangumiCommentRepository
import me.him188.ani.app.data.repository.episode.EpisodeCollectionRepository
import me.him188.ani.app.data.repository.player.DanmakuRegexFilterRepository
import me.him188.ani.app.data.repository.subject.SetSubjectCollectionTypeOrDeleteUseCase
import me.him188.ani.app.data.repository.user.SettingsRepository
import me.him188.ani.app.domain.comment.PostCommentUseCase
import me.him188.ani.app.domain.comment.TurnstileState
import me.him188.ani.app.domain.danmaku.DanmakuRepository
import me.him188.ani.app.domain.danmaku.SetDanmakuEnabledUseCase
import me.him188.ani.app.domain.episode.EpisodeCompletionContext.isKnownCompleted
import me.him188.ani.app.domain.episode.EpisodeDanmakuLoader
import me.him188.ani.app.domain.episode.EpisodeFetchSelectPlayState
import me.him188.ani.app.domain.episode.EpisodeSession
import me.him188.ani.app.domain.episode.GetSubjectRecommendationUseCase
import me.him188.ani.app.domain.episode.SetEpisodeCollectionTypeUseCase
import me.him188.ani.app.domain.episode.SubjectEpisodeInfoBundle
import me.him188.ani.app.domain.episode.UnsafeEpisodeSessionApi
import me.him188.ani.app.domain.episode.episodeIdFlow
import me.him188.ani.app.domain.episode.getCurrentEpisodeId
import me.him188.ani.app.domain.episode.infoBundleFlow
import me.him188.ani.app.domain.episode.infoLoadErrorFlow
import me.him188.ani.app.domain.episode.mediaSelectorFlow
import me.him188.ani.app.domain.foundation.LoadError
import me.him188.ani.app.domain.media.cache.EpisodeCacheStatus
import me.him188.ani.app.domain.media.cache.MediaCacheManager
import me.him188.ani.app.domain.media.fetch.MediaSourceManager
import me.him188.ani.app.domain.media.fetch.MediaSourceResultsFilterer
import me.him188.ani.app.domain.media.resolver.MediaResolver
import me.him188.ani.app.domain.mediasource.instance.GetMediaSourceInstancesUseCase
import me.him188.ani.app.domain.player.CacheProgressProvider
import me.him188.ani.app.domain.player.extension.AnalyticsExtension
import me.him188.ani.app.domain.player.extension.AutoSelectExtension
import me.him188.ani.app.domain.player.extension.CacheOnBtPlayExtension
import me.him188.ani.app.domain.player.extension.MarkAsWatchedExtension
import me.him188.ani.app.domain.player.extension.RememberPlayProgressExtension
import me.him188.ani.app.domain.player.extension.SaveMediaPreferenceExtension
import me.him188.ani.app.domain.player.extension.SwitchMediaOnPlayerErrorExtension
import me.him188.ani.app.domain.player.extension.SwitchNextEpisodeExtension
import me.him188.ani.app.domain.settings.GetDanmakuRegexFilterListFlowUseCase
import me.him188.ani.app.domain.settings.GetMediaSelectorSettingsUseCase
import me.him188.ani.app.domain.usecase.GlobalKoin
import me.him188.ani.app.platform.Context
import me.him188.ani.app.ui.comment.BangumiCommentSticker
import me.him188.ani.app.ui.comment.CommentEditorState
import me.him188.ani.app.ui.comment.CommentMapperContext
import me.him188.ani.app.ui.comment.CommentMapperContext.parseToUIComment
import me.him188.ani.app.ui.comment.CommentState
import me.him188.ani.app.ui.comment.EditCommentSticker
import me.him188.ani.app.ui.danmaku.UIDanmakuEvent
import me.him188.ani.app.ui.episode.PlayingEpisodeSummary
import me.him188.ani.app.ui.episode.danmaku.MatchingDanmakuPresenter
import me.him188.ani.app.ui.episode.danmaku.MatchingDanmakuUiState
import me.him188.ani.app.ui.episode.share.MediaShareData
import me.him188.ani.app.ui.foundation.AbstractViewModel
import me.him188.ani.app.ui.foundation.HasBackgroundScope
import me.him188.ani.app.ui.foundation.launchInBackground
import me.him188.ani.app.ui.foundation.lists.PaginatedGroup
import me.him188.ani.app.ui.foundation.stateOf
import me.him188.ani.app.ui.mediafetch.MediaSelectorState
import me.him188.ani.app.ui.mediafetch.MediaSourceInfoProvider
import me.him188.ani.app.ui.mediafetch.MediaSourceResultListPresentation
import me.him188.ani.app.ui.mediafetch.MediaSourceResultListPresenter
import me.him188.ani.app.ui.mediafetch.ViewKind
import me.him188.ani.app.ui.mediafetch.createTestMediaSelectorState
import me.him188.ani.app.ui.mediaselect.summary.MediaSelectorSummary
import me.him188.ani.app.ui.mediaselect.summary.MediaSelectorSummaryStateProducer
import me.him188.ani.app.ui.mediaselect.summary.selectedMaybeExcludedMediaFlow
import me.him188.ani.app.ui.settings.danmaku.DanmakuRegexFilterState
import me.him188.ani.app.ui.subject.AiringLabelState
import me.him188.ani.app.ui.subject.collection.components.EditableSubjectCollectionTypeState
import me.him188.ani.app.ui.subject.details.state.SubjectDetailsStateFactory
import me.him188.ani.app.ui.subject.details.state.SubjectDetailsStateLoader
import me.him188.ani.app.ui.subject.episode.details.DanmakuListState
import me.him188.ani.app.ui.subject.episode.details.DanmakuListStateProducer
import me.him188.ani.app.ui.subject.episode.details.EpisodeCarouselState
import me.him188.ani.app.ui.subject.episode.details.EpisodeDetailsState
import me.him188.ani.app.ui.subject.episode.statistics.DanmakuStatistics
import me.him188.ani.app.ui.subject.episode.statistics.VideoStatistics
import me.him188.ani.app.ui.subject.episode.statistics.VideoStatisticsCollector
import me.him188.ani.app.ui.subject.episode.video.PlayerSkipOpEdState
import me.him188.ani.app.ui.subject.episode.video.sidesheet.EpisodeSelectorState
import me.him188.ani.app.ui.user.SelfInfoStateProducer
import me.him188.ani.app.ui.user.SelfInfoUiState
import me.him188.ani.app.videoplayer.ui.ControllerVisibility
import me.him188.ani.app.videoplayer.ui.PlayerControllerState
import me.him188.ani.danmaku.api.DanmakuContent
import me.him188.ani.danmaku.api.DanmakuEvent
import me.him188.ani.danmaku.api.DanmakuInfo
import me.him188.ani.danmaku.api.DanmakuServiceId
import me.him188.ani.danmaku.api.provider.DanmakuFetchResult
import me.him188.ani.danmaku.api.provider.DanmakuProviderId
import me.him188.ani.danmaku.ui.DanmakuConfig
import me.him188.ani.danmaku.ui.DanmakuHostState
import me.him188.ani.danmaku.ui.DanmakuPresentation
import me.him188.ani.danmaku.ui.DanmakuTrackProperties
import me.him188.ani.datasources.api.PackedDate
import me.him188.ani.datasources.api.source.MediaFetchRequest
import me.him188.ani.datasources.api.source.MediaSourceKind
import me.him188.ani.datasources.api.topic.isDoneOrDropped
import me.him188.ani.utils.coroutines.SingleTaskExecutor
import me.him188.ani.utils.coroutines.flows.FlowRestarter
import me.him188.ani.utils.coroutines.flows.flowOfEmptyList
import me.him188.ani.utils.coroutines.flows.flowOfNull
import me.him188.ani.utils.coroutines.flows.restartable
import me.him188.ani.utils.coroutines.sampleWithInitial
import me.him188.ani.utils.logging.info
import me.him188.ani.utils.logging.warn
import me.him188.ani.utils.platform.annotations.TestOnly
import org.koin.core.Koin
import org.koin.core.component.KoinComponent
import org.koin.core.component.inject
import org.openani.mediamp.InternalMediampApi
import org.openani.mediamp.MediampPlayer
import org.openani.mediamp.MediampPlayerFactory
import org.openani.mediamp.features.chapters
import org.openani.mediamp.metadata.Chapter
import kotlin.time.Duration.Companion.milliseconds
import kotlin.time.Duration.Companion.minutes
import kotlin.time.Duration.Companion.seconds


@Stable
data class EpisodePageState(
    val selfInfo: SelfInfoUiState,
    val mediaSelectorState: MediaSelectorState,
    val mediaSourceResultListPresentation: MediaSourceResultListPresentation,
    val danmakuStatistics: DanmakuStatistics,
    val subjectPresentation: SubjectPresentation,
    val episodePresentation: EpisodePresentation,
    val danmakuEnabled: Boolean,
    val danmakuConfig: DanmakuConfig,
    val isLoading: Boolean = false,
    val loadError: EpisodePageLoadError? = null,
    val isPlaceholder: Boolean = false,
    val playingEpisodeSummary: PlayingEpisodeSummary?, // null means placeholder TODO: should distinguish placeholder
    val mediaSelectorSummary: MediaSelectorSummary,
    val initialMediaSelectorViewKind: ViewKind,
    val matchingDanmakuPresenter: MatchingDanmakuPresenter?,
    val matchingDanmakuUiState: MatchingDanmakuUiState?,
    val fetchRequest: MediaFetchRequest?,
    val shareData: MediaShareData,
)

/**
 * 播放页的加载错误
 */
sealed class EpisodePageLoadError {
    /**
     * 关键的条目和剧集信息加载错误.
     *
     * 这只包含 [SubjectEpisodeInfoBundle.subjectInfo] 和 [SubjectEpisodeInfoBundle.episodeInfo].
     *
     * 这两个信息是极其关键的信息, 如果加载错误就无法显示整个页面.
     */
    data class SubjectError(
        val loadError: LoadError,
    ) : EpisodePageLoadError()

    /**
     * [SubjectEpisodeInfoBundle.seriesInfo] 或者 [SubjectEpisodeInfoBundle.subjectCompleted] 等用来让查询更准确的信息加载错误.
     *
     * 缺少这些信息仍然可以继续查询和播放, 只是不太准确.
     * 注意, 这可能会在离线播放时发生.
     */
    data class SeriesError(
        val loadError: LoadError,
    ) : EpisodePageLoadError()
}

/**
 * 要查看有关剧集播放页的详细信息，请参阅 PR 文档 [#1439](https://github.com/open-ani/animeko/pull/1439).
 *
 * @see EpisodeFetchSelectPlayState
 */
@Stable
class EpisodeViewModel(
    val subjectId: Int,
    initialEpisodeId: Int,
    initialIsFullscreen: Boolean = false,
    context: Context,
    val getCurrentDate: () -> PackedDate = { PackedDate.now() },
    private val koin: Koin = GlobalKoin,
) : KoinComponent, AbstractViewModel(), HasBackgroundScope {
    // region dependencies
    private val playerStateFactory: MediampPlayerFactory<*> by inject()
    private val episodeCollectionRepository: EpisodeCollectionRepository by inject()
    private val mediaCacheManager: MediaCacheManager by inject()
    private val danmakuRepository: DanmakuRepository by inject()
    private val settingsRepository: SettingsRepository by inject()
    private val danmakuRegexFilterRepository: DanmakuRegexFilterRepository by inject()
    private val mediaSourceManager: MediaSourceManager by inject()
    private val bangumiCommentRepository: BangumiCommentRepository by inject()
    private val subjectDetailsStateFactory: SubjectDetailsStateFactory by inject()
    private val setDanmakuEnabledUseCase: SetDanmakuEnabledUseCase by inject()
    private val postCommentUseCase: PostCommentUseCase by inject()
    private val autoSkipRepository: AutoSkipRepository by inject()
    private val getMediaSelectorSettings: GetMediaSelectorSettingsUseCase by inject()
    private val getMediaSourceInstances: GetMediaSourceInstancesUseCase by inject()
    val turnstileState: TurnstileState by inject()
    val setEpisodeCollectionType: SetEpisodeCollectionTypeUseCase by inject()
    private val getSubjectRecommendations: GetSubjectRecommendationUseCase by inject()
    private val getDanmakuRegexFilterListFlowUseCase: GetDanmakuRegexFilterListFlowUseCase by inject()
    private val setSubjectCollectionTypeOrDeleteUseCase: SetSubjectCollectionTypeOrDeleteUseCase by inject()
    // endregion

    private val tasker = SingleTaskExecutor(backgroundScope.coroutineContext)

    val player: MediampPlayer =
        playerStateFactory.create(context, backgroundScope.coroutineContext)

    @OptIn(UnsafeEpisodeSessionApi::class)
    private val fetchPlayState = EpisodeFetchSelectPlayState(
        subjectId, initialEpisodeId, player, backgroundScope,
        extensions = listOf(
            AnalyticsExtension,
            RememberPlayProgressExtension,
            MarkAsWatchedExtension,
            CacheOnBtPlayExtension,
            SwitchNextEpisodeExtension.Factory(
                getNextEpisode = { currentEpisodeId ->
                    val list = episodeCollectionsFlow.first()
                    val subject = subjectCollectionFlow.first()
                    val currentIndex = list.indexOfFirst { it.episodeId == currentEpisodeId }
                    if (currentIndex == -1) {
                        null
                    } else {
                        val nextEpisode = list.getOrNull(currentIndex + 1) ?: return@Factory null

                        if (!nextEpisode.episodeInfo.isKnownCompleted(subject.recurrence)) {
                            null
                        } else {
                            nextEpisode.episodeId
                        }
                    }
                },
            ),
            SwitchMediaOnPlayerErrorExtension,
            AutoSelectExtension,
            SaveMediaPreferenceExtension,
        ),
        koin,
        sharingStarted = SharingStarted.WhileSubscribed(5_000),
        analyticsContext = object : EpisodeFetchSelectPlayState.AnalyticsContext {
            override suspend fun isFullscreen(): Boolean? {
                return withContext(Dispatchers.Main) { this@EpisodeViewModel.isFullscreen }
            }
        },
    )

    val mediaResolver: MediaResolver get() = fetchPlayState.playerSession.mediaResolver

    // region Subject and episode data info flows
    @UnsafeEpisodeSessionApi
    private val episodeIdFlow get() = fetchPlayState.episodeIdFlow

    @UnsafeEpisodeSessionApi
    private val subjectEpisodeInfoBundleFlow: Flow<SubjectEpisodeInfoBundle?> get() = fetchPlayState.infoBundleFlow

    @UnsafeEpisodeSessionApi
    private val subjectEpisodeInfoBundleLoadErrorFlow = fetchPlayState.infoLoadErrorFlow
        .filterNotNull()
        .stateIn(backgroundScope, SharingStarted.WhileSubscribed(), null)

    @UnsafeEpisodeSessionApi
    private val subjectCollectionFlow =
        subjectEpisodeInfoBundleFlow.filterNotNull().map { it.subjectCollectionInfo }
            .distinctUntilChanged()

    @UnsafeEpisodeSessionApi
    private val subjectInfoFlow = subjectCollectionFlow.map { it.subjectInfo }.distinctUntilChanged()

    @UnsafeEpisodeSessionApi
    private val episodeCollectionFlow = subjectEpisodeInfoBundleFlow.map { it?.episodeCollectionInfo }
        .distinctUntilChanged()

    private val episodeCollectionsFlow = episodeCollectionRepository.subjectEpisodeCollectionInfosFlow(subjectId)
        .shareInBackground()

    @UnsafeEpisodeSessionApi
    private val episodeInfoFlow = episodeCollectionFlow.map { it?.episodeInfo }.distinctUntilChanged()
    // endregion


    val playerControllerState = PlayerControllerState(ControllerVisibility.Invisible)
    private val mediaSourceInfoProvider: MediaSourceInfoProvider = MediaSourceInfoProvider(
        getSourceInfoFlow = { mediaSourceManager.infoFlowByMediaSourceId(it) },
    )

    val cacheProgressInfoFlow = CacheProgressProvider(
        player, backgroundScope,
    ).cacheProgressInfoFlow

    /**
     * "视频统计" bottom sheet 显示内容
     */
    @OptIn(UnsafeEpisodeSessionApi::class)
    val videoStatisticsFlow: Flow<VideoStatistics> = VideoStatisticsCollector(
        fetchPlayState.mediaSelectorFlow
            .filterNotNull(), // // TODO: 2025/1/3 check filterNotNull
        fetchPlayState.playerSession.videoLoadingState,
        player,
        mediaSourceInfoProvider,
        mediaSourceLoading = fetchPlayState.episodeSessionFlow.flatMapLatest { it.mediaSourceLoadingFlow },
        backgroundScope,
    ).videoStatisticsFlow

    val videoScaffoldConfig: VideoScaffoldConfig by settingsRepository.videoScaffoldConfig
        .flow.produceState(VideoScaffoldConfig.Default)

    val playerVolumeFlow: Flow<VideoScaffoldConfig.PlayerVolume> =
        settingsRepository.videoScaffoldConfig.flow.map { it.playerVolume }

    val danmakuRegexFilterState = DanmakuRegexFilterState(
        list = danmakuRegexFilterRepository.flow.produceState(emptyList()),
        add = {
            launchInBackground { danmakuRegexFilterRepository.add(it) }
        },
        edit = { regex, filter ->
            launchInBackground {
                danmakuRegexFilterRepository.update(filter.id, filter.copy(regex = regex))
            }
        },
        remove = {
            launchInBackground { danmakuRegexFilterRepository.remove(it) }
        },
        switch = {
            launchInBackground {
                danmakuRegexFilterRepository.update(it.id, it.copy(enabled = !it.enabled))
            }
        },
    )


    private val selfInfoFlow = SelfInfoStateProducer(koin = getKoin()).flow

    private fun initialMediaSelectorViewKindFlow(): Flow<ViewKind> =
        settingsRepository.mediaSelectorSettings.flow.map { settings ->
            when (settings.preferKind) {
                MediaSourceKind.WEB -> ViewKind.WEB
                MediaSourceKind.BitTorrent -> ViewKind.BT
                MediaSourceKind.LocalCache -> ViewKind.WEB
                null -> ViewKind.WEB
            }
        }


    @OptIn(UnsafeEpisodeSessionApi::class)
    val episodeDetailsState: EpisodeDetailsState = run {
        EpisodeDetailsState(
            subjectInfo = subjectInfoFlow.produceState(SubjectInfo.Empty),
            airingLabelState = AiringLabelState(
                subjectCollectionFlow.map { it.airingInfo }.produceState(null),
                subjectCollectionFlow.map {
                    SubjectProgressInfo.compute(it.subjectInfo, it.episodes, getCurrentDate(), it.recurrence)
                }
                    .produceState(null),
            ),
            recommendations = subjectInfoFlow.map { getSubjectRecommendations(it.subjectId) }.produceState(emptyList()),
            subjectDetailsStateLoader = SubjectDetailsStateLoader(subjectDetailsStateFactory, backgroundScope),
        )
    }

    /**
     * 剧集列表分页分组
     */
    @OptIn(UnsafeEpisodeSessionApi::class)
    val episodeGroups = episodeCollectionsFlow.map { episodes ->
        episodes.chunked(100).mapIndexed { groupIndex, chunk ->
            val startItemIndex = groupIndex * 100
            val startEp = groupIndex * 100 + 1
            val endEp = startEp + chunk.size - 1
            PaginatedGroup(
                title = "第 $startEp-$endEp 话",
                items = chunk,
                startIndex = startItemIndex,
                groupIndex = groupIndex,
            )
        }
    }.produceState(emptyList())

    /**
     * 剧集列表
     */
    @OptIn(UnsafeEpisodeSessionApi::class)
    val episodeCarouselState: EpisodeCarouselState = run {
        val episodeCacheStatusListState by episodeCollectionsFlow.flatMapLatest { list ->
            if (list.isEmpty()) {
                return@flatMapLatest flowOfEmptyList()
            }
            combine(
                list.map { collection ->
                    mediaCacheManager.cacheStatusForEpisode(subjectId, collection.episodeId).map {
                        collection.episodeId to it
                    }
                },
            ) {
                it.toList()
            }
        }.produceState(emptyList())

        val collectionButtonEnabled = MutableStateFlow(false)
        EpisodeCarouselState(
            episodes = episodeCollectionsFlow.produceState(emptyList()),
            playingEpisode = episodeIdFlow.combine(episodeCollectionsFlow) { id, collections ->
                collections.firstOrNull { it.episodeId == id }
            }.produceState(null),
            cacheStatus = {
                episodeCacheStatusListState.firstOrNull { status ->
                    status.first == it.episodeInfo.episodeId
                }?.second ?: EpisodeCacheStatus.NotCached
            },
            onSelect = {
                launchInBackground {
                    switchEpisode(it.episodeInfo.episodeId)
                }
            },
            onChangeCollectionType = { episode, it ->
                collectionButtonEnabled.value = false
                launchInBackground {
                    try {
                        episodeCollectionRepository.setEpisodeCollectionType(
                            subjectId,
                            episodeId = episode.episodeInfo.episodeId,
                            collectionType = it,
                        )
                    } finally {
                        collectionButtonEnabled.value = true
                    }
                }
            },
            backgroundScope = backgroundScope,
            groupsState = episodeGroups,
        )
    }

    @OptIn(UnsafeEpisodeSessionApi::class)
    val editableSubjectCollectionTypeState: EditableSubjectCollectionTypeState =
        EditableSubjectCollectionTypeState(
            selfCollectionTypeFlow = subjectCollectionFlow
                .map { it.collectionType },
            hasAnyUnwatched = {
                val collections =
                    episodeCollectionsFlow.firstOrNull() ?: return@EditableSubjectCollectionTypeState true
                collections.any { !it.collectionType.isDoneOrDropped() }
            },
            onSetSelfCollectionType = { setSubjectCollectionTypeOrDeleteUseCase(subjectId, it) },
            onSetAllEpisodesWatched = {
                episodeCollectionRepository.setAllEpisodesWatched(subjectId)
            },
            backgroundScope,
        )

    var isFullscreen: Boolean by mutableStateOf(initialIsFullscreen)
    var sidebarVisible: Boolean by mutableStateOf(true)
    val commentLazyGirdState: LazyGridState = LazyGridState()

    /**
     * 播放器内切换剧集
     */
    @OptIn(UnsafeEpisodeSessionApi::class)
    val episodeSelectorState: EpisodeSelectorState = EpisodeSelectorState(
        itemsFlow = episodeCollectionsFlow.combine(subjectCollectionFlow) { list, subject ->
            list.map {
                it.toPresentation(subject.recurrence)
            }
        },
        onSelect = {
            launchInBackground {
                switchEpisode(it.episodeId)
            }
        },
        currentEpisodeId = episodeIdFlow,
        parentCoroutineContext = backgroundScope.coroutineContext,
    )


    @OptIn(UnsafeEpisodeSessionApi::class)
    private val episodeDanmakuLoader = EpisodeDanmakuLoader(
        player = player,
        // TODO: 2025/1/6 this is not very good. May see old data. 
        selectedMedia = fetchPlayState.mediaSelectorFlow.transformLatest {
            if (it == null) {
                emit(null)
            } else {
                emitAll(it.selected)
            }
        },
        bundleFlow = fetchPlayState.infoBundleFlow.filterNotNull().distinctUntilChanged(),
        danmakuRepository = danmakuRepository,
        getDanmakuRegexFilterListFlowUseCase = getDanmakuRegexFilterListFlowUseCase,
        backgroundScope,
        sharingStarted = SharingStarted.WhileSubscribed(5_000),
    )

    /**
     * Danmaku event flow to be processed by UI DanmakuHost.
     */
    val uiDanmakuEventFlow = danmakuRepository.selfId.flatMapLatest { selfId ->
        fun createDanmakuPresentation(
            data: DanmakuInfo,
            selfId: String?,
        ) = DanmakuPresentation(data, isSelf = selfId == data.senderId)

        episodeDanmakuLoader.danmakuEventFlow.mapNotNull { event ->
            when (event) {
                is DanmakuEvent.Add -> {
                    val data = event.danmaku
                    if (data.text.isBlank()) {
                        null
                    } else {
                        UIDanmakuEvent.Add(createDanmakuPresentation(data, selfId))
                    }
                }

                is DanmakuEvent.Repopulate -> {
                    UIDanmakuEvent.Repopulate(
                        event.list
                            .filter { it.text.any { c -> !c.isWhitespace() } }
                            .map { createDanmakuPresentation(it, selfId) },
                        withContext(Dispatchers.Main) {
                            player.getCurrentPositionMillis()
                        },
                    )
                }
            }
        }
    }.shareInBackground(
        started = SharingStarted.WhileSubscribed(5000), // Must be some time, because when switching full-screen (i.e. configuration change), UI may stop collect for some milliseconds.
        replay = 1,
    ) // This is lazy. If user puts app into background, queries will abort.

    val allDanmakuListFlow = combine(
<<<<<<< HEAD
        danmakuLoader.allDanmakuFlow,
        danmakuManager.selfId,
=======
        episodeDanmakuLoader.allDanmakuFlow,
        danmakuRepository.selfId,
>>>>>>> b8d3bc2f
    ) { danmakuList, selfId ->
        danmakuList.map {
            DanmakuPresentation(it, isSelf = selfId == it.senderId)
        }
    }.shareInBackground(
        started = SharingStarted.WhileSubscribed(5000),
        replay = 1,
    )

<<<<<<< HEAD
    val danmakuListStateProducer = DanmakuListStateProducer(
        danmakuFlow = allDanmakuListFlow,
        fetchResultsFlow = danmakuLoader.fetchResults,
=======
    private val selectedDanmakuSources = MutableStateFlow<Set<DanmakuServiceId>>(emptySet())

    init {
        launchInBackground {
            episodeDanmakuLoader.fetchResults.collect { fetchResults ->
                val availableSources = fetchResults.map { it.serviceId }.toSet()
                if (availableSources.isNotEmpty() && selectedDanmakuSources.value.isEmpty()) {
                    selectedDanmakuSources.value = availableSources
                    // Enable all sources by default
                    availableSources.forEach { serviceId ->
                        setDanmakuSourceEnabled(serviceId, true)
                    }
                }
            }
        }
    }

    val danmakuListStateProducer = DanmakuListStateProducer(
        danmakuFlow = allDanmakuListFlow,
        fetchResultsFlow = episodeDanmakuLoader.fetchResults,
        selectedSourcesFlow = selectedDanmakuSources,
>>>>>>> b8d3bc2f
    )

    val danmakuListState = danmakuListStateProducer.stateFlow
        .stateIn(
            backgroundScope,
            started = SharingStarted.WhileSubscribed(5000),
            initialValue = DanmakuListState.Loading,
        )


    private val commentStateRestarter = FlowRestarter()

    @OptIn(UnsafeEpisodeSessionApi::class)
    val episodeCommentState: CommentState = CommentState(
        list = episodeIdFlow
            .restartable(commentStateRestarter)
            .flatMapLatest { episodeId ->
                bangumiCommentRepository.subjectEpisodeCommentsPager(episodeId)
                    .map { page ->
                        page.map { it.parseToUIComment() }
                    }
            }.cachedIn(backgroundScope),
        countState = stateOf(null),
        onSubmitCommentReaction = { _, _ -> },
        backgroundScope = backgroundScope,
    )

    @OptIn(UnsafeEpisodeSessionApi::class)
    val commentEditorState: CommentEditorState = CommentEditorState(
        showExpandEditCommentButton = true,
        initialEditExpanded = false,
        panelTitle = subjectInfoFlow
            .combine(episodeInfoFlow) { sub, epi -> "${sub.displayName} ${epi?.renderEpisodeEp()}" }
            .produceState(null),
        stickers = flowOf(BangumiCommentSticker.map { EditCommentSticker(it.first, it.second) })
            .produceState(emptyList()),
        richTextRenderer = { text ->
            withContext(Dispatchers.Default) {
                with(CommentMapperContext) { parseBBCode(text) }
            }
        },
        onSend = { context, content -> postCommentUseCase(context, content) },
        backgroundScope = backgroundScope,
    )

    // Combine original chapters with AutoSkip rules fetched from server
    @OptIn(UnsafeEpisodeSessionApi::class, InternalMediampApi::class)
    private val autoSkipChaptersFlow: Flow<List<Chapter>> =
        fetchPlayState.episodeSessionFlow.flatMapLatest { session ->
            autoSkipRepository.rulesFlow(session.episodeId)
        }.combine(
            player.mediaProperties.mapNotNull { it?.durationMillis?.milliseconds },
        ) { millisecondTimes, videoLength ->
            val durationMillis = when {
                videoLength > 20.minutes -> 85_000L
                videoLength > 10.minutes -> 55_000L
                else -> 0L
            }
            if (durationMillis == 0L) {
                emptyList()
            } else {
                millisecondTimes.mapIndexed { index, t ->
                    val name = if (millisecondTimes.size == 2) {
                        val anotherIndex = if (index == 0) 1 else 0
                        if (t <= millisecondTimes[anotherIndex]) {
                            "OP"
                        } else {
                            "ED"
                        }
                    } else {
                        "Ch ${index + 1}"
                    }
                    Chapter(
                        name,
                        durationMillis,
                        t,
                    )
                }
            }
        }.catch {
            logger.warn(it) { "Failed to fetch AutoSkip chapters" }
        }


    private val combinedChaptersFlow: Flow<List<Chapter>> =
        combine(
            (player.chapters ?: flowOf(emptyList())),
            flow {
                emit(emptyList()) // 先给个空列表, 避免刚开始时因为等待网络而没有进度
                emitAll(autoSkipChaptersFlow)
            },
        ) { a, b -> if (b.isEmpty()) a else (a + b) }

    // Chapters to be displayed on progress slider (merged with AutoSkip rules)
    val progressChaptersFlow: Flow<List<Chapter>> = combinedChaptersFlow

    val playerSkipOpEdState: PlayerSkipOpEdState = PlayerSkipOpEdState(
        chapters = combinedChaptersFlow.produceState(emptyList()),
        onSkip = {
            launchInBackground(Dispatchers.Main) {
                player.seekTo(it)
            }
        },
        videoLength = player.mediaProperties.mapNotNull { it?.durationMillis?.milliseconds }
            .produceState(0.milliseconds),
    )

    private val matchingDanmakuProviderId = MutableStateFlow<DanmakuProviderId?>(null)

    val pageState = fetchPlayState.episodeSessionFlow.transformLatest { episodeSession ->
        logger.info { "Switching to new episodeSession ${episodeSession.episodeId}" }
        coroutineScope {
            emitAll(createPageStateFlow(episodeSession))
            awaitCancellation()
        }
    }.stateIn(backgroundScope, started = SharingStarted.WhileSubscribed(5_000), null)

    private val danmakuConfigState = mutableStateOf(DanmakuConfig.Default)
    val danmakuHostState = DanmakuHostState(danmakuConfigState, DanmakuTrackProperties.Default)

    private fun CoroutineScope.createPageStateFlow(episodeSession: EpisodeSession): Flow<EpisodePageState> {
        // 保证数据源会一直查询, 否则会显示许多 CANCELLED 日志
        episodeSession.fetchSelectFlow.flatMapLatest {
            it?.mediaFetchSession?.cumulativeResults ?: flowOfEmptyList()
        }.launchIn(this)

        val filteredSourceResults = MediaSourceResultsFilterer(
            results = episodeSession.fetchSelectFlow.map {
                it?.mediaFetchSession?.mediaSourceResults ?: emptyList()
            },
            settings = settingsRepository.mediaSelectorSettings.flow,
            flowScope = this,
        ).filteredSourceResults
            .shareIn(this, started = SharingStarted.Lazily, replay = 1)

        val mediaSourceResultsFlow = MediaSourceResultListPresenter(
            filteredSourceResults,
        ).presentationFlow
            .shareIn(this, SharingStarted.Lazily, replay = 1)

        val matchingDanmakuPresenter = matchingDanmakuProviderId.map { providerId ->
            episodeDanmakuLoader
                .getInteractiveDanmakuFetcherOrNull(providerId)
                ?.startInteractiveMatch()
                ?.let { MatchingDanmakuPresenter(it, this) }
        }.shareIn(this, started = SharingStarted.Lazily, replay = 1)

        val mediaSelectorSummaryStateProducer = MediaSelectorSummaryStateProducer(
            episodeSession.fetchSelectFlow.mapNotNull { it?.mediaSelector }
                .flatMapLatest { it.selectedMaybeExcludedMediaFlow }
                .onStart { emit(null) },
            filteredSourceResults,
            getMediaSelectorSettings(),
            getMediaSourceInstances.getAsMediaSourceInfoWithId(),
        ).flow.stateIn(
            this,
            started = SharingStarted.Lazily,
            initialValue = MediaSelectorSummary.AutoSelecting(listOf(), estimate = 10.seconds),
        )

        val selectedMediaFlow =
            episodeSession.fetchSelectFlow.flatMapLatest { it?.mediaSelector?.selected ?: flowOfNull() }
        return me.him188.ani.utils.coroutines.flows.combine(
            selfInfoFlow,
            episodeSession.infoBundleFlow.distinctUntilChanged().onStart { emit(null) },
            episodeSession.infoLoadErrorStateFlow,
            episodeSession.fetchSelectFlow,
            combine(
                episodeDanmakuLoader.danmakuLoadingStateFlow,
                episodeDanmakuLoader.fetchResults,
                settingsRepository.danmakuEnabled.flow,
                ::DanmakuStatistics,
            ).distinctUntilChanged(),
            settingsRepository.danmakuEnabled.flow,
            settingsRepository.danmakuConfig.flow,
            episodeSession.fetchSelectFlow.map { fetchSelect ->
                if (fetchSelect != null) {
                    MediaSelectorState(
                        fetchSelect.mediaSelector,
                        filteredSourceResults,
                        mediaSourceInfoProvider,
                        backgroundScope,
                        koin.get(),
                    )
                } else {
                    // TODO: 2025/1/22 We should not use createTestMediaSelectorState
                    @OptIn(TestOnly::class)
                    createTestMediaSelectorState(backgroundScope)
                }
            },
            mediaSourceResultsFlow.map { MediaSourceResultListPresentation(it) },
            mediaSelectorSummaryStateProducer,
            initialMediaSelectorViewKindFlow(),
            matchingDanmakuPresenter,
            matchingDanmakuPresenter.flatMapLatest { it?.uiState ?: flowOfNull() },
            combine(selectedMediaFlow, player.mediaData) { selectedMedia, mediaData ->
                MediaShareData.from(selectedMedia, mediaData)
            },
        ) { authState, subjectEpisodeBundle, subjectLoadError, fetchSelect, danmakuStatistics, danmakuEnabled, danmakuConfig, mediaSelectorState, mediaSourceResultsPresentation, mediaSelectorSummary, initialMediaSelectorViewKind, matchingDanmakuPresenter, matchingDanmaku, shareData ->

            val (subject, episode) = if (subjectEpisodeBundle == null) {
                SubjectPresentation.Placeholder to EpisodePresentation.Placeholder
            } else { // modern JVM will optimize out the Pair creation
                Pair(
                    subjectEpisodeBundle.subjectInfo.toPresentation(),
                    subjectEpisodeBundle.episodeCollectionInfo.toPresentation(subjectEpisodeBundle.subjectCollectionInfo.recurrence),
                )
            }

            if (subjectLoadError != null) { // TODO: 2025/1/6 display load error in UI 
                logger.warn { "InfoBundle load error: $subjectLoadError" }
            }

            fun getLoadError(): EpisodePageLoadError? {
                // 注意, 这是有显示优先级的. 优先显示重大错误.
                subjectLoadError?.let {
                    return EpisodePageLoadError.SubjectError(subjectLoadError)
                }
                return null
            }

            EpisodePageState(
                selfInfo = authState,
                mediaSelectorState = mediaSelectorState,
                mediaSourceResultListPresentation = mediaSourceResultsPresentation,
                danmakuStatistics = danmakuStatistics,
                subjectPresentation = subject,
                episodePresentation = episode,
                danmakuEnabled = danmakuEnabled,
                danmakuConfig = danmakuConfig,
                isLoading = subjectEpisodeBundle == null,
                loadError = getLoadError(),
                playingEpisodeSummary = if (subjectEpisodeBundle == null) {
                    null
                } else {
                    PlayingEpisodeSummary(
                        episodeSort = subjectEpisodeBundle.episodeInfo.sort,
                        episodeName = subjectEpisodeBundle.episodeInfo.displayName,
                        subjectName = subjectEpisodeBundle.subjectInfo.displayName,
                        subjectTags = listOf(), // todo: tags, see figma
                        subjectCoverUrl = subjectEpisodeBundle.subjectInfo.imageLarge,
                        rating = subjectEpisodeBundle.subjectInfo.ratingInfo,
                        selfRatingInfo = subjectEpisodeBundle.subjectCollectionInfo.selfRatingInfo,
                    )
                },
                mediaSelectorSummary = mediaSelectorSummary,
                initialMediaSelectorViewKind = initialMediaSelectorViewKind,
                matchingDanmakuPresenter = matchingDanmakuPresenter,
                matchingDanmakuUiState = matchingDanmaku?.copy(
                    initialQuery = subjectEpisodeBundle?.subjectInfo?.nameCnOrName ?: "",
                ),
                fetchRequest = fetchSelect?.mediaFetchSession?.request?.first(),
                shareData = shareData,
            )
        }
    }

    suspend fun switchEpisode(episodeId: Int) {
        // 在后台 dispatchers 中操作
        backgroundScope.launch {
            fetchPlayState.switchEpisode(episodeId)
        }.join()
    }

    @OptIn(UnsafeEpisodeSessionApi::class)
    suspend fun postDanmaku(danmaku: DanmakuContent): DanmakuInfo {
        return withContext(Dispatchers.Default) {
            danmakuRepository.post(fetchPlayState.getCurrentEpisodeId(), danmaku)
        }
    }

    fun setDanmakuEnabled(enabled: Boolean) {
        launchInBackground {
            setDanmakuEnabledUseCase(enabled)
        }
    }

    fun savePlayerVolume(volume: Float, mute: Boolean) {
        launchInBackground {
            tasker.invoke {
                delay(200)
                settingsRepository.videoScaffoldConfig
                    .update { copy(playerVolume = VideoScaffoldConfig.PlayerVolume(volume, mute)) }
            }
        }
    }

    fun refreshFetch() {
        launchInBackground {
            // Although it's flow, it should be ready.
            fetchPlayState.episodeSessionFlow.flatMapLatest { it.fetchSelectFlow }
                .map { it?.mediaFetchSession }
                .filterNotNull()
                .firstOrNull()
                ?.restartAll()
        }
    }

    /**
     * UI handler for the "skip 85 seconds" button.
     * Reports the action to server with throttling and then performs the seek.
     */
    @OptIn(UnsafeEpisodeSessionApi::class)
    fun onClickSkip85(currentPositionMillis: Long) {
        // Seek immediately for UX
        player.skip(85_000L)
        // Report in background
        launchInBackground {
            logger.info { "Reporting skip 85 at ${currentPositionMillis / 1000}s" }
            val episodeId = fetchPlayState.getCurrentEpisodeId()
            val selected = fetchPlayState.episodeSessionFlow.firstOrNull()
                ?.fetchSelectFlow
                ?.firstOrNull()
                ?.mediaSelector
                ?.selected
                ?.firstOrNull()
            val mediaSourceId = selected?.mediaSourceId ?: return@launchInBackground
            val timeSeconds = (currentPositionMillis / 1000).toInt()
            if (timeSeconds < 0 || timeSeconds > 200 * 60) {
                logger.warn { "Refusing to report skip 85 at invalid time ${timeSeconds}s" }
                return@launchInBackground
            }
            autoSkipRepository.reportSkip(episodeId, mediaSourceId, timeSeconds, currentPositionMillis)
        }
    }

    fun restartSource(instanceId: String) {
        launchInBackground {
            fetchPlayState.episodeSessionFlow.flatMapLatest { it.fetchSelectFlow }
                .map { it?.mediaFetchSession }
                .filterNotNull()
                .firstOrNull()
                ?.mediaSourceResults
                ?.find { it.instanceId == instanceId }
                ?.restart()
        }
    }

    fun onUIReady() {
        fetchPlayState.onUIReady()
    }

    @UiThread
    suspend fun collectDanmakuConfig() {
        pageState
            .filterNotNull()
            .collect { state ->
                danmakuConfigState.value = state.danmakuConfig
            }
    }

    init {
        // 跳过 OP 和 ED
        launchInBackground {
            settingsRepository.videoScaffoldConfig.flow
                .map { it.autoSkipOpEd }
                .distinctUntilChanged()
                .debounce(1000)
                .collectLatest { enabled ->
                    if (!enabled) return@collectLatest

                    // 设置启用
                    @OptIn(UnsafeEpisodeSessionApi::class)
                    combine(
                        player.currentPositionMillis.sampleWithInitial(1000),
                        episodeIdFlow,
                        episodeCollectionsFlow,
                    ) { pos, id, collections ->
                        // 不止一集并且当前是第一集时不跳过
                        if (collections.size > 1 && collections.getOrNull(0)?.episodeId == id) return@combine
                        playerSkipOpEdState.update(pos)
                    }.collect()
                }
        }
    }

    override fun onCleared() {
        super.onCleared()
        backgroundScope.launch(NonCancellable + CoroutineName("EpisodeViewModel#onCleared")) {
            fetchPlayState.onClose()
            withContext(Dispatchers.Main) {
                player.stopPlayback()
            }
        }
    }

    override fun getKoin(): Koin = koin

    fun setDanmakuSourceEnabled(serviceId: DanmakuServiceId, enabled: Boolean) {
<<<<<<< HEAD
        danmakuLoader.setEnabled(serviceId, enabled)
=======
        episodeDanmakuLoader.setEnabled(serviceId, enabled)
        selectedDanmakuSources.value = if (enabled) {
            selectedDanmakuSources.value + serviceId
        } else {
            selectedDanmakuSources.value - serviceId
        }
>>>>>>> b8d3bc2f
    }

    fun setDanmakuSourceShiftMillis(serviceId: DanmakuServiceId, shiftMillis: Long) {
        episodeDanmakuLoader.setShiftMillis(serviceId, shiftMillis)
    }

    fun startMatchingDanmaku(id: DanmakuProviderId) {
        matchingDanmakuProviderId.value = id
    }

    fun cancelMatchingDanmaku() {
        matchingDanmakuProviderId.value = null
    }

    fun onMatchingDanmakuComplete(provider: DanmakuProviderId, result: List<DanmakuFetchResult>) {
        episodeDanmakuLoader.overrideResults(provider, result)
        cancelMatchingDanmaku()
    }

    fun updateFetchRequest(request: MediaFetchRequest) {
        launchInBackground {
            fetchPlayState.episodeSessionFlow
                .firstOrNull()
                ?.fetchSelectFlow
                ?.firstOrNull()
                ?.mediaFetchSession
                ?.setFetchRequest(request)
        }
    }

    @OptIn(UnsafeEpisodeSessionApi::class)
    fun retryLoad(error: EpisodePageLoadError) {
        launchInBackground {
            when (error) {
                is EpisodePageLoadError.SeriesError -> {
                    fetchPlayState.restartLoad()
                }

                is EpisodePageLoadError.SubjectError -> {
                    fetchPlayState.restartLoad()
                }
            }
        }
    }
}<|MERGE_RESOLUTION|>--- conflicted
+++ resolved
@@ -588,13 +588,8 @@
     ) // This is lazy. If user puts app into background, queries will abort.
 
     val allDanmakuListFlow = combine(
-<<<<<<< HEAD
-        danmakuLoader.allDanmakuFlow,
-        danmakuManager.selfId,
-=======
         episodeDanmakuLoader.allDanmakuFlow,
         danmakuRepository.selfId,
->>>>>>> b8d3bc2f
     ) { danmakuList, selfId ->
         danmakuList.map {
             DanmakuPresentation(it, isSelf = selfId == it.senderId)
@@ -604,33 +599,9 @@
         replay = 1,
     )
 
-<<<<<<< HEAD
-    val danmakuListStateProducer = DanmakuListStateProducer(
-        danmakuFlow = allDanmakuListFlow,
-        fetchResultsFlow = danmakuLoader.fetchResults,
-=======
-    private val selectedDanmakuSources = MutableStateFlow<Set<DanmakuServiceId>>(emptySet())
-
-    init {
-        launchInBackground {
-            episodeDanmakuLoader.fetchResults.collect { fetchResults ->
-                val availableSources = fetchResults.map { it.serviceId }.toSet()
-                if (availableSources.isNotEmpty() && selectedDanmakuSources.value.isEmpty()) {
-                    selectedDanmakuSources.value = availableSources
-                    // Enable all sources by default
-                    availableSources.forEach { serviceId ->
-                        setDanmakuSourceEnabled(serviceId, true)
-                    }
-                }
-            }
-        }
-    }
-
     val danmakuListStateProducer = DanmakuListStateProducer(
         danmakuFlow = allDanmakuListFlow,
         fetchResultsFlow = episodeDanmakuLoader.fetchResults,
-        selectedSourcesFlow = selectedDanmakuSources,
->>>>>>> b8d3bc2f
     )
 
     val danmakuListState = danmakuListStateProducer.stateFlow
@@ -1020,16 +991,7 @@
     override fun getKoin(): Koin = koin
 
     fun setDanmakuSourceEnabled(serviceId: DanmakuServiceId, enabled: Boolean) {
-<<<<<<< HEAD
-        danmakuLoader.setEnabled(serviceId, enabled)
-=======
         episodeDanmakuLoader.setEnabled(serviceId, enabled)
-        selectedDanmakuSources.value = if (enabled) {
-            selectedDanmakuSources.value + serviceId
-        } else {
-            selectedDanmakuSources.value - serviceId
-        }
->>>>>>> b8d3bc2f
     }
 
     fun setDanmakuSourceShiftMillis(serviceId: DanmakuServiceId, shiftMillis: Long) {
