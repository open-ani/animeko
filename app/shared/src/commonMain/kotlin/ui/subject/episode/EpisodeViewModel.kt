--- conflicted
+++ resolved
@@ -171,13 +171,10 @@
 
     val episodeCommentState: CommentState
 
-<<<<<<< HEAD
+    val commentEditorState: CommentEditorState
+
     val playerSkipOpEdState: PlayerSkipOpEdState
     
-=======
-    val commentEditorState: CommentEditorState
-
->>>>>>> 3eb29017
     @UiThread
     fun stopPlaying()
 }
@@ -604,16 +601,10 @@
                         cancellableCoroutineScope {
                             combine(
                                 playerState.currentPositionMillis.sampleWithInitial(5000),
-<<<<<<< HEAD
-                                playerState.videoProperties.map { it?.durationMillis }.debounce(1000),
-                            ) { pos, max ->
-                                if (max == null) return@combine
-=======
                                 playerState.videoProperties.map { it?.durationMillis }.debounce(5000),
                                 playerState.state,
                             ) { pos, max, playback ->
                                 if (max == null || !playback.isPlaying) return@combine
->>>>>>> 3eb29017
                                 if (episodePresentationFlow.first().collectionType == UnifiedCollectionType.DONE) {
                                     cancelScope() // 已经看过了
                                 }
