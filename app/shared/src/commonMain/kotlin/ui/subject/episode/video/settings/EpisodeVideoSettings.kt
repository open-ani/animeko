--- conflicted
+++ resolved
@@ -97,17 +97,12 @@
 fun EpisodeVideoSettings(
     danmakuConfig: DanmakuConfig,
     setDanmakuConfig: (config: DanmakuConfig) -> Unit,
-<<<<<<< HEAD
-    isLoading: () -> Boolean = LOADING_FALSE,
     enableRegexFilter: Boolean,
     onManageRegexFilters: () -> Unit,
     switchDanmakuRegexFilterCompletely: () -> Unit,
     modifier: Modifier = Modifier,
-=======
-    modifier: Modifier = Modifier,
     useThinSlider: Boolean = true,
     danmakuRegexFilterGroup: @Composable (SettingsScope.() -> Unit),
->>>>>>> 550885fb
 ) {
     SettingsTab(modifier) {
         Column {
