--- conflicted
+++ resolved
@@ -9,11 +9,8 @@
 @Immutable
 data class DebugSettings(
     val enabled: Boolean = false,
-<<<<<<< HEAD
     val showAllEpisodes: Boolean = false,
-=======
     val showControllerAlwaysOnRequesters: Boolean = false,
->>>>>>> 5495dfea
     @Suppress("PropertyName") @Transient val _placeHolder: Int = 0,
 ) {
     companion object {
