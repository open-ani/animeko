/*
 * Ani
 * Copyright (C) 2022-2024 Him188
 *
 * This program is free software: you can redistribute it and/or modify
 * it under the terms of the GNU General Public License as published by
 * the Free Software Foundation, either version 3 of the License, or
 * (at your option) any later version.
 *
 * This program is distributed in the hope that it will be useful,
 * but WITHOUT ANY WARRANTY; without even the implied warranty of
 * MERCHANTABILITY or FITNESS FOR A PARTICULAR PURPOSE.  See the
 * GNU General Public License for more details.
 *
 * You should have received a copy of the GNU General Public License
 * along with this program.  If not, see <https://www.gnu.org/licenses/>.
 */

package me.him188.ani.app.data.persistent

import androidx.datastore.core.DataStore
import androidx.datastore.core.DataStoreFactory
import androidx.datastore.preferences.core.Preferences
import kotlinx.serialization.builtins.ListSerializer
<<<<<<< HEAD
=======
import me.him188.ani.app.data.models.danmaku.DanmakuRegexFilter
>>>>>>> 4acf4713
import me.him188.ani.app.data.repository.MediaSourceSaves
import me.him188.ani.app.data.repository.MikanIndexes
import me.him188.ani.app.platform.Context
import me.him188.ani.danmaku.ui.DanmakuRegexFilter
import me.him188.ani.app.platform.ReplaceFileCorruptionHandler
import me.him188.ani.app.platform.asDataStoreSerializer
import me.him188.ani.app.platform.create
import me.him188.ani.utils.io.SystemPath


/**
 * Must not be stored
 */
expect val Context.dataStoresImpl: PlatformDataStoreManager

// workaround for compiler bug
inline val Context.dataStores: PlatformDataStoreManager get() = dataStoresImpl

// 一个对象, 可都写到 common 里, 不用每个 store 都 expect/actual
abstract class PlatformDataStoreManager {
    val mikanIndexStore: DataStore<MikanIndexes>
        get() = DataStoreFactory.create(
            serializer = MikanIndexes.serializer().asDataStoreSerializer({ MikanIndexes.Empty }),
            produceFile = { resolveDataStoreFile("mikanIndexes") },
            corruptionHandler = ReplaceFileCorruptionHandler {
                MikanIndexes.Empty
            },
        )

    val mediaSourceSaveStore by lazy {
        DataStoreFactory.create(
            serializer = MediaSourceSaves.serializer()
                .asDataStoreSerializer({ MediaSourceSaves.Default }),
            produceFile = { resolveDataStoreFile("mediaSourceSaves") },
            corruptionHandler = ReplaceFileCorruptionHandler {
                MediaSourceSaves.Default
            },
        )
    }

    // creata a datastore<List<DanmakuFilter>>
    val danmakuFilterStore by lazy {
        DataStoreFactory.create(
            serializer = ListSerializer(DanmakuRegexFilter.serializer())
<<<<<<< HEAD
                .asDataStoreSerializer({ emptyList<DanmakuRegexFilter>() }),
            produceFile = { resolveDataStoreFile("danmakuFilter") },
            corruptionHandler = ReplaceFileCorruptionHandler {
                emptyList<DanmakuRegexFilter>()
=======
                .asDataStoreSerializer({ emptyList() }),
            produceFile = { resolveDataStoreFile("danmakuFilter") },
            corruptionHandler = ReplaceFileCorruptionHandler {
                emptyList()
>>>>>>> 4acf4713
            },
        )
    }

    abstract val tokenStore: DataStore<Preferences>
    abstract val preferencesStore: DataStore<Preferences>
    abstract val preferredAllianceStore: DataStore<Preferences>

    abstract fun resolveDataStoreFile(name: String): SystemPath
}
<|MERGE_RESOLUTION|>--- conflicted
+++ resolved
@@ -22,14 +22,10 @@
 import androidx.datastore.core.DataStoreFactory
 import androidx.datastore.preferences.core.Preferences
 import kotlinx.serialization.builtins.ListSerializer
-<<<<<<< HEAD
-=======
 import me.him188.ani.app.data.models.danmaku.DanmakuRegexFilter
->>>>>>> 4acf4713
 import me.him188.ani.app.data.repository.MediaSourceSaves
 import me.him188.ani.app.data.repository.MikanIndexes
 import me.him188.ani.app.platform.Context
-import me.him188.ani.danmaku.ui.DanmakuRegexFilter
 import me.him188.ani.app.platform.ReplaceFileCorruptionHandler
 import me.him188.ani.app.platform.asDataStoreSerializer
 import me.him188.ani.app.platform.create
@@ -70,17 +66,10 @@
     val danmakuFilterStore by lazy {
         DataStoreFactory.create(
             serializer = ListSerializer(DanmakuRegexFilter.serializer())
-<<<<<<< HEAD
-                .asDataStoreSerializer({ emptyList<DanmakuRegexFilter>() }),
-            produceFile = { resolveDataStoreFile("danmakuFilter") },
-            corruptionHandler = ReplaceFileCorruptionHandler {
-                emptyList<DanmakuRegexFilter>()
-=======
                 .asDataStoreSerializer({ emptyList() }),
             produceFile = { resolveDataStoreFile("danmakuFilter") },
             corruptionHandler = ReplaceFileCorruptionHandler {
                 emptyList()
->>>>>>> 4acf4713
             },
         )
     }
