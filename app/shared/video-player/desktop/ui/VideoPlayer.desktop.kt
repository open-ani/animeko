package me.him188.ani.app.videoplayer.ui

import androidx.compose.foundation.Canvas
import androidx.compose.runtime.Composable
import androidx.compose.runtime.LaunchedEffect
import androidx.compose.runtime.Stable
import androidx.compose.ui.Modifier
import androidx.compose.ui.graphics.FilterQuality
import androidx.compose.ui.graphics.ImageBitmap
import androidx.compose.ui.unit.IntOffset
import androidx.compose.ui.unit.IntSize
import kotlinx.coroutines.DelicateCoroutinesApi
import kotlinx.coroutines.GlobalScope
import kotlinx.coroutines.delay
import kotlinx.coroutines.flow.MutableStateFlow
import kotlinx.coroutines.flow.collectLatest
import kotlinx.coroutines.flow.debounce
import kotlinx.coroutines.flow.distinctUntilChanged
import kotlinx.coroutines.flow.filterNotNull
import kotlinx.coroutines.flow.map
import kotlinx.coroutines.launch
import me.him188.ani.app.videoplayer.data.VideoData
import me.him188.ani.app.videoplayer.data.VideoProperties
import me.him188.ani.app.videoplayer.data.VideoSource
import me.him188.ani.app.videoplayer.data.emptyVideoData
import me.him188.ani.app.videoplayer.io.SeekableInputCallbackMedia
import me.him188.ani.app.videoplayer.torrent.HttpStreamingVideoSource
import me.him188.ani.app.videoplayer.ui.VlcjVideoPlayerState.VlcjData
import me.him188.ani.app.videoplayer.ui.state.AbstractPlayerState
import me.him188.ani.app.videoplayer.ui.state.AudioTrack
import me.him188.ani.app.videoplayer.ui.state.Label
import me.him188.ani.app.videoplayer.ui.state.MutableTrackGroup
import me.him188.ani.app.videoplayer.ui.state.PlaybackState
import me.him188.ani.app.videoplayer.ui.state.PlayerState
import me.him188.ani.app.videoplayer.ui.state.SubtitleTrack
import me.him188.ani.utils.logging.error
import me.him188.ani.utils.logging.info
import me.him188.ani.utils.logging.logger
import uk.co.caprica.vlcj.factory.discovery.NativeDiscovery
import uk.co.caprica.vlcj.media.Media
import uk.co.caprica.vlcj.media.MediaEventAdapter
import uk.co.caprica.vlcj.media.MediaParsedStatus
import uk.co.caprica.vlcj.media.MediaSlaveType
import uk.co.caprica.vlcj.media.TrackType
import uk.co.caprica.vlcj.player.base.MediaPlayer
import uk.co.caprica.vlcj.player.base.MediaPlayerEventAdapter
import uk.co.caprica.vlcj.player.component.CallbackMediaPlayerComponent
import uk.co.caprica.vlcj.player.embedded.EmbeddedMediaPlayer
import java.util.Locale
import kotlin.coroutines.CoroutineContext
import kotlin.time.Duration.Companion.seconds


@Stable
class VlcjVideoPlayerState(parentCoroutineContext: CoroutineContext) : PlayerState,
    AbstractPlayerState<VlcjData>(parentCoroutineContext) {
    private companion object {
        private val logger = logger<VlcjVideoPlayerState>()

        init {
            @OptIn(DelicateCoroutinesApi::class)
            GlobalScope.launch {
                try {
                    NativeDiscovery().discover()
                } catch (e: Throwable) {
                    logger.error(e) { "Failed to discover vlcj native libraries" }
                }
            }
        }
    }

    init {
        CallbackMediaPlayerComponent() // init libraries
    }

    val component = run {
        object : ComposeMediaPlayerComponent("-v") { //"-vv", "--avcodec-hw", "none"
//            override fun mouseClicked(e: MouseEvent?) {
//                super.mouseClicked(e)
//                parent.dispatchEvent(e)
//            }
        }
    }
    var bitmap: ImageBitmap by component::composeImage

    //    val mediaPlayerFactory = MediaPlayerFactory(
//        "--video-title=vlcj video output",
//        "--no-snapshot-preview",
//        "--intf=dummy",
//        "-v"
//    )
    val player: EmbeddedMediaPlayer = component.mediaPlayer()
//        mediaPlayerFactory.mediaPlayers().newEmbeddedMediaPlayer()

//    val surface = SkiaVideoSurface(
//        renderCallback = {
//            bitmap = it
//        },
//        videoSurfaceAdapter = null
//    ).apply {
//        attach(player)
//    }

//    val surface = mediaPlayerFactory.videoSurfaces().newVideoSurface(
//        object : BufferFormatCallback {
//            override fun getBufferFormat(sourceWidth: Int, sourceHeight: Int): BufferFormat {
//                return BufferFormat(
//                    "RV32",
//                    sourceWidth,
//                    sourceHeight,
//                    intArrayOf(sourceWidth * 4),
//                    intArrayOf(sourceHeight)
//                )
//            }
//
//            override fun allocatedBuffers(buffers: Array<out ByteBuffer>) {
//
//            }
//        },
//        { mediaPlayer, nativeBuffers, bufferFormat ->
//            val buffer = nativeBuffers[0]
//            val out = ByteArray(buffer.capacity())
//            buffer.get(out)
//            val bitmap = Bitmap().apply {
//                this.allocPixels()
//                this.installPixels(out)
//            }
//            this.bitmap = bitmap
//        },
//        false,
//    ).apply {
//        attach(player)
//    }

    override val state: MutableStateFlow<PlaybackState> = MutableStateFlow(PlaybackState.PAUSED_BUFFERING)

    class VlcjData(
        override val videoSource: VideoSource<*>,
        override val videoData: VideoData,
        val setPlay: () -> Unit,
        releaseResource: () -> Unit
    ) : Data(videoSource, videoData, releaseResource)

    override suspend fun openSource(source: VideoSource<*>): VlcjData {
//        if (source !is FileVideoSource) {
//            throw VideoSourceOpenException(
//                OpenFailures.UNSUPPORTED_VIDEO_SOURCE,
//                IllegalStateException("Unsupported video source: $source")
//            )
//        }
        if (source is HttpStreamingVideoSource) {
            return VlcjData(
                source,
                emptyVideoData(),
                setPlay = {

                    player.media().play(
                        source.uri,
                        *buildList {
                            add("http-user-agent=${source.webVideo.headers["User-Agent"] ?: "Mozilla/5.0"}")
                            val referer = source.webVideo.headers["Referer"]
                            if (referer != null) {
                                add("http-referrer=${referer}")
                            }
                        }.toTypedArray()
                    )
                    lastMedia = null
                },
                releaseResource = {}
            )
        }

        val data = source.open()
        val input = data.createInput()
        return VlcjData(
            source,
            data,
            setPlay = {
                val new = SeekableInputCallbackMedia(input)
                player.media().play(new)
                lastMedia = new
            },
            releaseResource = {
                data.close()
                input.close()
            },
        )
    }

    override fun closeImpl() {
        component.release()
        lastMedia = null
    }

    private var lastMedia: SeekableInputCallbackMedia? = null // keep referenced so won't be gc'ed

    override suspend fun startPlayer(data: VlcjData) {
        data.setPlay()

//        player.media().options().add(*arrayOf(":avcodec-hw=none")) // dxva2
//        player.controls().play()
//        player.media().play/*OR .start*/(data.videoData.file.absolutePath)
    }

    override suspend fun cleanupPlayer() {
        player.controls().stop()
    }

    override val videoProperties: MutableStateFlow<VideoProperties?> = MutableStateFlow(null)
    override val currentPositionMillis: MutableStateFlow<Long> = MutableStateFlow(0)

    override fun getExactCurrentPositionMillis(): Long = player.status().time()

    override val bufferedPercentage = MutableStateFlow(0)

    override fun pause() {
        player.controls().pause()
    }

    override fun resume() {
        player.controls().play()
    }

    override val playbackSpeed: MutableStateFlow<Float> = MutableStateFlow(1.0f)
    override val subtitleTracks: MutableTrackGroup<SubtitleTrack> = MutableTrackGroup()
    override val audioTracks: MutableTrackGroup<AudioTrack> = MutableTrackGroup()

    init {
        // NOTE: must not call native player in a event
        player.events().addMediaEventListener(object : MediaEventAdapter() {
            override fun mediaParsedChanged(media: Media, newStatus: MediaParsedStatus) {
                if (newStatus == MediaParsedStatus.DONE) {
                    videoProperties.value = createVideoProperties()
                }
            }
        })
        player.events().addMediaPlayerEventListener(object : MediaPlayerEventAdapter() {
            override fun lengthChanged(mediaPlayer: MediaPlayer, newLength: Long) {
                videoProperties.value = videoProperties.value?.copy(
                    durationMillis = newLength
                )
            }

            override fun elementaryStreamAdded(mediaPlayer: MediaPlayer?, type: TrackType?, id: Int) {
                if (type == TrackType.TEXT) {
                    reloadSubtitleTracks(); // 字幕轨道更新后，则进行重载UI上的字幕轨道
                }
            }

            //            override fun buffering(mediaPlayer: MediaPlayer?, newCache: Float) {
//                if (newCache != 1f) {
//                    state.value = PlaybackState.PAUSED_BUFFERING
//                } else {
//                    state.value = PlaybackState.READY
//                }
//            }

            override fun playing(mediaPlayer: MediaPlayer) {
                state.value = PlaybackState.PLAYING
                player.submit { player.media().parsing().parse() }

<<<<<<< HEAD
                subtitleTracks.candidates.value = player.subpictures().trackDescriptions()
                    .filterNot { it.id() == -1 } // "Disable"
                    .map {
                        SubtitleTrack(
                            openResource.value?.videoData?.filename + "-" + it.id(),
                            it.id().toString(),
                            null,
                            listOf(Label(null, it.description()))
                        )
                    }

                audioTracks.candidates.value = player.audio().trackDescriptions()
                    .filterNot { it.id() == -1 } // "Disable"
                    .map {
                        AudioTrack(
                            openResource.value?.videoData?.filename + "-" + it.id(),
                            it.id().toString(),
                            null,
                            listOf(Label(null, it.description()))
                        )
                    }
=======
                reloadSubtitleTracks();
>>>>>>> 83e7ed97
            }

            override fun paused(mediaPlayer: MediaPlayer) {
                state.value = PlaybackState.PAUSED
            }

            override fun stopped(mediaPlayer: MediaPlayer) {
                state.value = PlaybackState.FINISHED
            }

            override fun error(mediaPlayer: MediaPlayer) {
                logger.error { "vlcj player error" }
                state.value = PlaybackState.ERROR
            }
        })

        backgroundScope.launch {
            while (true) {
                currentPositionMillis.value = player.status().time()
                delay(0.1.seconds)
            }
        }

        backgroundScope.launch {
            subtitleTracks.current.collect { track ->
                try {
                    if (state.value == PlaybackState.READY) {
                        return@collect
                    }
                    if (track == null) {
                        if (player.subpictures().track() != -1) {
                            player.subpictures().setTrack(-1)
                        }
                        return@collect
                    }
                    val id = track.internalId.toIntOrNull() ?: run {
                        logger.error { "Invalid subtitle track id: ${track.id}" }
                        return@collect
                    }
                    val count = player.subpictures().trackCount()
                    if (id > count) {
                        logger.error { "Invalid subtitle track id: $id, count: $count" }
                        return@collect
                    }
                    logger.info { "All ids: ${player.subpictures().trackDescriptions().map { it.id() }}" }
                    player.subpictures().setTrack(id)
                    logger.info { "Set subtitle track to $id (${track.labels.firstOrNull()})" }
                } catch (e: Throwable) {
                    logger.error(e) { "Exception while setting subtitle track" }
                }
            }
        }

        backgroundScope.launch {
            audioTracks.current.collect { track ->
                try {
                    if (state.value == PlaybackState.READY) {
                        return@collect
                    }
                    if (track == null) {
                        if (player.audio().track() != -1) {
                            player.audio().setTrack(-1)
                        }
                    }

                    val id = track?.internalId?.toIntOrNull() ?: run {
                        if (track != null) {
                            logger.error { "Invalid audio track id: ${track.id}" }
                        }
                        return@collect
                    }
                    val count = player.audio().trackCount()
                    if (id > count) {
                        logger.error { "Invalid audio track id: $id, count: $count" }
                        return@collect
                    }
                    logger.info { "All ids: ${player.audio().trackDescriptions().map { it.id() }}" }
                    player.audio().setTrack(id)
                    logger.info { "Set audio track to $id (${track.labels.firstOrNull()})" }
                } catch (e: Throwable) {
                    logger.error(e) { "Exception while setting audio track" }
                }
            }
        }

        backgroundScope.launch {
            openResource.filterNotNull().map { it.videoSource.extraFiles.subtitles }
                .distinctUntilChanged()
                .debounce(1000)
                .collectLatest { urls ->
                    logger.info { "Video ExtraFiles changed, updating slaves" }
                    player.media().slaves().clear()
                    for (subtitle in urls) {
                        logger.info { "Adding SUBTITLE slave: $subtitle" }
                        player.media().addSlave(MediaSlaveType.SUBTITLE, subtitle.uri, false)
                    }
                }
        }
    }

    private fun reloadSubtitleTracks() {
        subtitleTracks.candidates.value = player.subpictures().trackDescriptions()
            .filterNot { it.id() == -1 } // "Disable"
            .map {
                SubtitleTrack(
                    openResource.value?.videoData?.filename + "-" + it.id(),
                    it.id().toString(),
                    null,
                    listOf(Label(null, it.description()))
                )
            }
    }

    private fun createVideoProperties(): VideoProperties? {
        val info = player.media().info() ?: return null
        val title = player.titles().titleDescriptions().firstOrNull()
        val video = info.videoTracks().firstOrNull() ?: return null
        val audio = info.audioTracks().firstOrNull() ?: return null
        return VideoProperties(
            title = title?.name(),
            heightPx = video.height(),
            widthPx = video.width(),
            videoBitrate = video.bitRate(),
            audioBitrate = audio.bitRate(),
            frameRate = video.frameRate().toFloat(),
            durationMillis = info.duration(),
            fileLengthBytes = 0,
            fileHash = null,
            filename = title?.name() ?: ""
        )
    }

    override fun setPlaybackSpeed(speed: Float) {
        player.controls().setRate(speed)
        playbackSpeed.value = speed
    }

    override fun seekTo(positionMillis: Long) {
        player.controls().setTime(positionMillis)
    }

}

@Composable
actual fun VideoPlayer(
    playerState: PlayerState,
    modifier: Modifier,
) {
    check(playerState is VlcjVideoPlayerState)

    val mediaPlayer = playerState.player
    val isFullscreen = false
    LaunchedEffect(isFullscreen) {
        /*
         * To be able to access window in the commented code below,
         * extend the player composable function from WindowScope.
         * See https://github.com/JetBrains/compose-jb/issues/176#issuecomment-812514936
         * and its subsequent comments.
         *
         * We could also just fullscreen the whole window:
         * `window.placement = WindowPlacement.Fullscreen`
         * See https://github.com/JetBrains/compose-multiplatform/issues/1489
         */
        // mediaPlayer.fullScreen().strategy(ExclusiveModeFullScreenStrategy(window))
        mediaPlayer.fullScreen().toggle()
    }
//    DisposableEffect(Unit) { onDispose(mediaPlayer::release) }

    Canvas(modifier) {
        //        val colorType = config.toSkiaColorType()
//        val alphaType = if (hasAlpha) ColorAlphaType.PREMUL else ColorAlphaType.OPAQUE
//        val skiaColorSpace = colorSpace.toSkiaColorSpace()
//        val colorInfo = ColorInfo(colorType, alphaType, skiaColorSpace)
//        val imageInfo = ImageInfo(colorInfo, width, height)
//        val bitmap = Bitmap()
//        bitmap.allocPixels(imageInfo)
//        val map =  SkiaBackedImageBitmap(bitmap)
//        bitmap.readPixels()
        fun calculateImageSizeAndOffsetToFillFrame(
            imageWidth: Int,
            imageHeight: Int,
            frameWidth: Int,
            frameHeight: Int
        ): Pair<IntSize, IntOffset> {
            // 计算图片和画框的宽高比
            val imageAspectRatio = imageWidth.toDouble() / imageHeight.toDouble()

            // 初始化最终的宽度和高度
            val finalWidth: Int = frameWidth
            val finalHeight: Int = (frameWidth / imageAspectRatio).toInt()

            // 计算左上角的偏移量
            val offsetX = 0
            val offsetY = (frameHeight - finalHeight) / 2

            return Pair(IntSize(finalWidth, finalHeight), IntOffset(offsetX, offsetY))
        }

        val bitmap = playerState.bitmap
        val (dstSize, dstOffset) = calculateImageSizeAndOffsetToFillFrame(
            bitmap.width, bitmap.height,
            size.width.toInt(), size.height.toInt()
        )
        drawImage(playerState.bitmap, dstSize = dstSize, dstOffset = dstOffset, filterQuality = FilterQuality.High)
    }

//    SwingPanel(
//        factory = {
//            playerState.component
//        },
//        background = Color.Transparent,
//        modifier = modifier.fillMaxSize()
//    )
//    val surface = playerState.component.videoSurfaceComponent()
//
//    // 转发鼠标事件到 Compose
//    DisposableEffect(surface) {
//        val listener = object : MouseAdapter() {
//            override fun mouseClicked(e: MouseEvent) = dispatchToCompose(e)
//            override fun mousePressed(e: MouseEvent) = dispatchToCompose(e)
//            override fun mouseReleased(e: MouseEvent) = dispatchToCompose(e)
//            override fun mouseEntered(e: MouseEvent) = dispatchToCompose(e)
//            override fun mouseExited(e: MouseEvent) = dispatchToCompose(e)
//            override fun mouseDragged(e: MouseEvent) = dispatchToCompose(e)
//            override fun mouseMoved(e: MouseEvent) = dispatchToCompose(e)
//            override fun mouseWheelMoved(e: MouseWheelEvent) = dispatchToCompose(e)
//
//            fun dispatchToCompose(e: MouseEvent) {
//                playerState.component.parent.dispatchEvent(e)
//            }
//        }
//        surface.addMouseListener(listener)
//        surface.addMouseMotionListener(listener)
//        onDispose {
//            surface.removeMouseListener(listener)
//            surface.removeMouseMotionListener(listener)
//        }
//    }

    // 转发键盘事件到 Compose
//    DisposableEffect(surface) {
//        val listener = object : KeyAdapter() {
//            override fun keyPressed(p0: KeyEvent) = dispatchToCompose(p0)
//            override fun keyReleased(p0: KeyEvent) = dispatchToCompose(p0)
//            override fun keyTyped(p0: KeyEvent) = dispatchToCompose(p0)
//            fun dispatchToCompose(e: KeyEvent) {
//                playerState.component.parent.dispatchEvent(e)
//            }
//        }
//        surface.addKeyListener(listener)
//        onDispose {
//            surface.removeKeyListener(listener)
//        }
//    }
}

private fun isMacOS(): Boolean {
    val os = System
        .getProperty("os.name", "generic")
        .lowercase(Locale.ENGLISH)
    return "mac" in os || "darwin" in os
}<|MERGE_RESOLUTION|>--- conflicted
+++ resolved
@@ -245,6 +245,9 @@
                 if (type == TrackType.TEXT) {
                     reloadSubtitleTracks(); // 字幕轨道更新后，则进行重载UI上的字幕轨道
                 }
+                if (type == TrackType.AUDIO) {
+                    reloadAudioTracks();
+                }
             }
 
             //            override fun buffering(mediaPlayer: MediaPlayer?, newCache: Float) {
@@ -259,31 +262,9 @@
                 state.value = PlaybackState.PLAYING
                 player.submit { player.media().parsing().parse() }
 
-<<<<<<< HEAD
-                subtitleTracks.candidates.value = player.subpictures().trackDescriptions()
-                    .filterNot { it.id() == -1 } // "Disable"
-                    .map {
-                        SubtitleTrack(
-                            openResource.value?.videoData?.filename + "-" + it.id(),
-                            it.id().toString(),
-                            null,
-                            listOf(Label(null, it.description()))
-                        )
-                    }
-
-                audioTracks.candidates.value = player.audio().trackDescriptions()
-                    .filterNot { it.id() == -1 } // "Disable"
-                    .map {
-                        AudioTrack(
-                            openResource.value?.videoData?.filename + "-" + it.id(),
-                            it.id().toString(),
-                            null,
-                            listOf(Label(null, it.description()))
-                        )
-                    }
-=======
                 reloadSubtitleTracks();
->>>>>>> 83e7ed97
+
+                reloadAudioTracks();
             }
 
             override fun paused(mediaPlayer: MediaPlayer) {
@@ -389,6 +370,19 @@
             .filterNot { it.id() == -1 } // "Disable"
             .map {
                 SubtitleTrack(
+                    openResource.value?.videoData?.filename + "-" + it.id(),
+                    it.id().toString(),
+                    null,
+                    listOf(Label(null, it.description()))
+                )
+            }
+    }
+    
+    private fun reloadAudioTracks() {
+        audioTracks.candidates.value = player.audio().trackDescriptions()
+            .filterNot { it.id() == -1 } // "Disable"
+            .map {
+                AudioTrack(
                     openResource.value?.videoData?.filename + "-" + it.id(),
                     it.id().toString(),
                     null,
