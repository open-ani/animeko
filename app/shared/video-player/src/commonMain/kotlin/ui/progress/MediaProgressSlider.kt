--- conflicted
+++ resolved
@@ -98,22 +98,9 @@
     val chapters by chapters
 
     private var previewPositionRatio: Float by mutableFloatStateOf(Float.NaN)
-    private val previewRequests = SnapshotStateList<Any>()
-
-    fun setRequestPreview(requester: Any, isPreview: Boolean) {
-        if (isPreview) {
-            previewRequests.add(requester)
-        } else {
-            previewRequests.remove(requester)
-        }
-
-        if (previewRequests.isEmpty()) {
-            finishPreview()
-        }
-    }
-
-    val preview: Boolean by derivedStateOf {
-        previewRequests.isNotEmpty()
+
+    val isPreviewing: Boolean by derivedStateOf {
+        !previewPositionRatio.isNaN()
     }
 
     /**
@@ -343,13 +330,9 @@
                         thumbWidth = it.width
                     },
                 )
-<<<<<<< HEAD
                 
                 // 仅在 detached slider 上显示
                 if (state.isPreviewing && !enabled) {
-=======
-                if (state.preview) {
->>>>>>> 5b52aa69
                     ProgressSliderPreviewPopup(
                         offsetX = { thumbWidth / 2 },
                         previewTimeBackgroundColor = previewTimeBackgroundColor,
