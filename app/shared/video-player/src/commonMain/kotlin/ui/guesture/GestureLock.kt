--- conflicted
+++ resolved
@@ -26,11 +26,8 @@
 import me.him188.ani.app.ui.foundation.theme.slightlyWeaken
 import me.him188.ani.app.videoplayer.ui.ControllerVisibility
 import me.him188.ani.app.videoplayer.ui.VideoControllerState
-<<<<<<< HEAD
+import me.him188.ani.app.videoplayer.ui.progress.MediaProgressSliderState
 import me.him188.ani.app.videoplayer.ui.state.PlayerState
-=======
-import me.him188.ani.app.videoplayer.ui.progress.MediaProgressSliderState
->>>>>>> 82fda27c
 import kotlin.time.Duration.Companion.seconds
 
 @Composable
@@ -145,11 +142,8 @@
             progressSliderState,
             indicatorState,
             fastSkipState,
-<<<<<<< HEAD
             playerState,
-=======
             enableSwipeToSeek = enableSwipeToSeek,
->>>>>>> 82fda27c
             onTogglePauseResume = onTogglePauseResume,
             onToggleFullscreen = onToggleFullscreen,
             onExitFullscreen = onExitFullscreen,
