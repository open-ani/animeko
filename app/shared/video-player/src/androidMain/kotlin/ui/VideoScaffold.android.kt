package me.him188.ani.app.videoplayer.ui

import android.content.res.Configuration.UI_MODE_NIGHT_NO
import android.content.res.Configuration.UI_MODE_NIGHT_YES
import android.content.res.Configuration.UI_MODE_TYPE_NORMAL
import androidx.compose.runtime.Composable
import androidx.compose.runtime.getValue
import androidx.compose.runtime.mutableStateOf
import androidx.compose.runtime.remember
import androidx.compose.runtime.setValue
import androidx.compose.ui.Modifier
import androidx.compose.ui.tooling.preview.Devices
import androidx.compose.ui.tooling.preview.Preview
import me.him188.ani.app.data.models.preference.VideoScaffoldConfig
import me.him188.ani.app.ui.foundation.ProvideCompositionLocalsForPreview
import me.him188.ani.app.ui.foundation.preview.PHONE_LANDSCAPE
import me.him188.ani.app.ui.subject.episode.EpisodeVideoImpl
import me.him188.ani.app.ui.subject.episode.mediaFetch.rememberTestMediaSelectorPresentation
import me.him188.ani.app.ui.subject.episode.mediaFetch.rememberTestMediaSourceResults
import me.him188.ani.app.ui.subject.episode.statistics.VideoLoadingState
import me.him188.ani.app.ui.subject.episode.video.sidesheet.rememberTestEpisodeSelectorState
import me.him188.ani.app.ui.subject.episode.video.topbar.EpisodePlayerTitle
import me.him188.ani.app.videoplayer.ui.progress.PlayerControllerDefaults
import me.him188.ani.app.videoplayer.ui.progress.rememberMediaProgressSliderState
import me.him188.ani.app.videoplayer.ui.state.DummyPlayerState
import me.him188.ani.danmaku.ui.DanmakuConfig
import me.him188.ani.danmaku.ui.DanmakuHostState
import me.him188.ani.utils.platform.annotations.TestOnly

@Preview("Landscape Fullscreen - Light", device = PHONE_LANDSCAPE, uiMode = UI_MODE_NIGHT_NO)
@Preview("Landscape Fullscreen - Dark", device = PHONE_LANDSCAPE, uiMode = UI_MODE_NIGHT_YES or UI_MODE_TYPE_NORMAL)
@Composable
private fun PreviewVideoScaffoldFullscreen() {
    PreviewVideoScaffoldImpl(expanded = true)
}

@Preview("Portrait - Light", heightDp = 300, device = Devices.PHONE, uiMode = UI_MODE_NIGHT_NO)
@Preview("Portrait - Dark", heightDp = 300, device = Devices.PHONE, uiMode = UI_MODE_NIGHT_YES or UI_MODE_TYPE_NORMAL)
@Composable
private fun PreviewVideoScaffold() {
    PreviewVideoScaffoldImpl(expanded = false)
}

@Preview("Landscape Fullscreen - Light", device = PHONE_LANDSCAPE, uiMode = UI_MODE_NIGHT_NO)
@Preview("Landscape Fullscreen - Dark", device = PHONE_LANDSCAPE, uiMode = UI_MODE_NIGHT_YES or UI_MODE_TYPE_NORMAL)
@Composable
private fun PreviewDetachedSliderFullscreen() {
    PreviewVideoScaffoldImpl(expanded = true, controllerVisibility = ControllerVisibility.DetachedSliderOnly)
}

@Preview("Portrait - Light", heightDp = 300, device = Devices.PHONE, uiMode = UI_MODE_NIGHT_NO)
@Preview("Portrait - Dark", heightDp = 300, device = Devices.PHONE, uiMode = UI_MODE_NIGHT_YES or UI_MODE_TYPE_NORMAL)
@Composable
private fun PreviewDetachedSlider() {
    PreviewVideoScaffoldImpl(expanded = false, controllerVisibility = ControllerVisibility.DetachedSliderOnly)
}

@OptIn(TestOnly::class)
@Composable
private fun PreviewVideoScaffoldImpl(
    expanded: Boolean,
    controllerVisibility: ControllerVisibility = ControllerVisibility.Visible
) = ProvideCompositionLocalsForPreview {
    val playerState = remember {
        DummyPlayerState()
    }

    val controllerState = rememberVideoControllerState(initialVisibility = controllerVisibility)
    var isMediaSelectorVisible by remember { mutableStateOf(false) }
    var isEpisodeSelectorVisible by remember { mutableStateOf(false) }
    var danmakuEnabled by remember { mutableStateOf(true) }

    val progressSliderState = rememberMediaProgressSliderState(
        playerState,
        onPreview = {
            // not yet supported
        },
        onPreviewFinished = {
            playerState.seekTo(it)
        },
    )
    EpisodeVideoImpl(
        playerState = playerState,
        expanded = expanded,
        hasNextEpisode = true,
        onClickNextEpisode = {},
        videoControllerState = controllerState,
        title = {
            EpisodePlayerTitle(
                "28",
                "因为下次再见的时候就会很难为情",
                "葬送的芙莉莲",
            )
        },
        danmakuHostState = remember {
            DanmakuHostState()
        },
        danmakuEnabled = danmakuEnabled,
        onToggleDanmaku = { danmakuEnabled = !danmakuEnabled },
        videoLoadingState = { VideoLoadingState.Succeed(isBt = true) },
        danmakuConfig = { DanmakuConfig.Default },
        onClickFullScreen = { },
        onExitFullscreen = { },
        danmakuEditor = {
            val (value, onValueChange) = remember { mutableStateOf("") }
            PlayerControllerDefaults.DanmakuTextField(
                value = value,
                onValueChange = onValueChange,
                Modifier.weight(1f),
            )
        },
        configProvider = { VideoScaffoldConfig.Default },
        onClickScreenshot = {},
        detachedProgressSlider = {
            PlayerControllerDefaults.MediaProgressSlider(
                progressSliderState,
                cacheProgressState = playerState.cacheProgress,
                enabled = false,
            )
        },
        progressSliderState = progressSliderState,
<<<<<<< HEAD
        danmakuRegexFilterList = emptyList(),
        onAddDanmakuRegexFilter = {},
        onRemoveDanmakuRegexFilter = {},
        onSwitchDanmakuRegexFilter = {},
=======
        mediaSelectorPresentation = rememberTestMediaSelectorPresentation(),
        mediaSourceResultsPresentation = rememberTestMediaSourceResults(),
        episodeSelectorState = rememberTestEpisodeSelectorState(),
        leftBottomTips = {
            PlayerControllerDefaults.LeftBottomTips(onClick = {})
        },
>>>>>>> 7bebd045
    )

//    VideoScaffold(
//        expanded = true,
//        modifier = Modifier,
//        controllersVisible = { controllerVisible },
//        gestureLocked = { isLocked },
//        topBar = {
//            EpisodeVideoTopBar(
//                title = {
//                    EpisodePlayerTitle(
//                        ep = "28",
//                        episodeTitle = "因为下次再见的时候会很难为情",
//                        subjectTitle = "葬送的芙莉莲"
//                    )
//                },
//
//                settings = {
//                    var config by remember {
//                        mutableStateOf(DanmakuConfig.Default)
//                    }
//                    var showSettings by remember { mutableStateOf(false) }
//                    if (showSettings) {
//                        EpisodeVideoSettingsSideSheet(
//                            onDismissRequest = { showSettings = false },
//                        ) {
//                            EpisodeVideoSettings(
//                                config,
//                                { config = it },
//                            )
//                        }
//                    }
//
//                }
//            )
//        },
//        video = {
////            AniKamelImage(resource = asyncPainterResource(data = "https://picsum.photos/536/354"))
//        },
//        danmakuHost = {
//        },
//        gestureHost = {
//            val swipeSeekerState = rememberSwipeSeekerState(constraints.maxWidth) {
//                playerState.seekTo(playerState.currentPositionMillis.value + it * 1000)
//            }
//            val indicatorState = rememberGestureIndicatorState()
//            val tasker = rememberUiMonoTasker()
//            val controllerState = rememberVideoControllerState()
//            LockableVideoGestureHost(
//                controllerState,
//                swipeSeekerState,
//                indicatorState,
//                fastSkipState = rememberPlayerFastSkipState(playerState, indicatorState),
//                locked = isLocked,
//                Modifier.padding(top = 100.dp),
//                onTogglePauseResume = {
//                    if (playerState.state.value.isPlaying) {
//                        tasker.launch {
//                            indicatorState.showPausedLong()
//                        }
//                    } else {
//                        tasker.launch {
//                            indicatorState.showResumedLong()
//                        }
//                    }
//                    playerState.togglePause()
//                },
//            )
//        },
//        floatingMessage = {
//            Column {
//                EpisodeVideoLoadingIndicator(VideoLoadingState.Succeed, speedProvider = { 233.kiloBytes })
//            }
//
//        },
//        rhsBar = {
//            GestureLock(isLocked = isLocked, onClick = { isLocked = !isLocked })
//        },
//        bottomBar = {
//            val progressSliderState =
//                rememberProgressSliderState(playerState = playerState, onPreview = {}, onPreviewFinished = {})
//            PlayerControllerBar(
//                startActions = {
//                    val playing = playerState.state.collectAsStateWithLifecycle()
//                    PlayerControllerDefaults.PlaybackIcon(
//                        isPlaying = { playing.value.isPlaying },
//                        onClick = { }
//                    )
//
//                    PlayerControllerDefaults.DanmakuIcon(
//                        true,
//                        onClick = { }
//                    )
//
//                },
//                progressIndicator = {
//                    ProgressIndicator(progressSliderState)
//                },
//                progressSlider = {
//                    ProgressSlider(progressSliderState)
//                },
//                danmakuEditor = {
//                    MaterialTheme(aniDarkColorTheme()) {
//                        var text by rememberSaveable { mutableStateOf("") }
//                        var sending by remember { mutableStateOf(false) }
//                        LaunchedEffect(key1 = sending) {
//                            if (sending) {
//                                delay(3.seconds)
//                                sending = false
//                            }
//                        }
//                        PlayerControllerDefaults.DanmakuTextField(
//                            text,
//                            onValueChange = { text = it },
//                            isSending = sending,
//                            onSend = {
//                                sending = true
//                                text = ""
//                            },
//                            modifier = Modifier.weight(1f)
//                        )
//                    }
//                },
//                endActions = {
//                    PlayerControllerDefaults.SubtitleSwitcher(playerState.subtitleTracks)
//                    val speed by playerState.playbackSpeed.collectAsStateWithLifecycle()
//                    SpeedSwitcher(
//                        speed,
//                        { playerState.setPlaybackSpeed(it) },
//                    )
//                    PlayerControllerDefaults.FullscreenIcon(
//                        isFullscreen,
//                        onClickFullscreen = {},
//                    )
//                },
//                expanded = isFullscreen,
//                Modifier.fillMaxWidth(),
//            )
//        },
//    )
}<|MERGE_RESOLUTION|>--- conflicted
+++ resolved
@@ -119,19 +119,16 @@
             )
         },
         progressSliderState = progressSliderState,
-<<<<<<< HEAD
-        danmakuRegexFilterList = emptyList(),
-        onAddDanmakuRegexFilter = {},
-        onRemoveDanmakuRegexFilter = {},
-        onSwitchDanmakuRegexFilter = {},
-=======
         mediaSelectorPresentation = rememberTestMediaSelectorPresentation(),
         mediaSourceResultsPresentation = rememberTestMediaSourceResults(),
         episodeSelectorState = rememberTestEpisodeSelectorState(),
         leftBottomTips = {
             PlayerControllerDefaults.LeftBottomTips(onClick = {})
         },
->>>>>>> 7bebd045
+        danmakuRegexFilterList = emptyList(),
+        onAddDanmakuRegexFilter = {},
+        onRemoveDanmakuRegexFilter = {},
+        onSwitchDanmakuRegexFilter = {},
     )
 
 //    VideoScaffold(
