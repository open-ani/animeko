/*
 * Copyright (C) 2024-2025 OpenAni and contributors.
 *
 * 此源代码的使用受 GNU AFFERO GENERAL PUBLIC LICENSE version 3 许可证的约束, 可以在以下链接找到该许可证.
 * Use of this source code is governed by the GNU AGPLv3 license, which can be found at the following link.
 *
 * https://github.com/open-ani/ani/blob/main/LICENSE
 */

package me.him188.ani.app.domain.media.cache.engine

import androidx.datastore.core.DataStore
import kotlinx.atomicfu.locks.SynchronizedObject
import kotlinx.atomicfu.locks.synchronized
import kotlinx.coroutines.CoroutineScope
import kotlinx.coroutines.Dispatchers
import kotlinx.coroutines.IO
import kotlinx.coroutines.Job
import kotlinx.coroutines.cancelAndJoin
import kotlinx.coroutines.coroutineScope
import kotlinx.coroutines.flow.Flow
import kotlinx.coroutines.flow.MutableStateFlow
import kotlinx.coroutines.flow.SharedFlow
import kotlinx.coroutines.flow.SharingStarted
import kotlinx.coroutines.flow.collect
import kotlinx.coroutines.flow.collectLatest
import kotlinx.coroutines.flow.combine
import kotlinx.coroutines.flow.filter
import kotlinx.coroutines.flow.filterNotNull
import kotlinx.coroutines.flow.first
import kotlinx.coroutines.flow.flatMapLatest
import kotlinx.coroutines.flow.flow
import kotlinx.coroutines.flow.flowOf
import kotlinx.coroutines.flow.flowOn
import kotlinx.coroutines.flow.map
import kotlinx.coroutines.flow.shareIn
import kotlinx.coroutines.flow.stateIn
import kotlinx.coroutines.job
import kotlinx.coroutines.withContext
import kotlinx.io.IOException
import kotlinx.io.files.FileNotFoundException
import kotlinx.io.files.Path
import me.him188.ani.app.domain.media.cache.MediaCache
import me.him188.ani.app.domain.media.cache.MediaCacheState
import me.him188.ani.app.domain.media.cache.engine.TorrentMediaCacheEngine.Companion.EXTRA_TORRENT_CACHE_DIR
import me.him188.ani.app.domain.media.cache.engine.TorrentMediaCacheEngine.Companion.EXTRA_TORRENT_CACHE_FILE_SIZE
import me.him188.ani.app.domain.media.cache.engine.TorrentMediaCacheEngine.Companion.EXTRA_TORRENT_CACHE_UPLOADED_SIZE
import me.him188.ani.app.domain.media.cache.engine.TorrentMediaCacheEngine.Companion.EXTRA_TORRENT_DATA
import me.him188.ani.app.domain.media.cache.storage.MediaCacheSave
import me.him188.ani.app.domain.media.resolver.EpisodeMetadata
import me.him188.ani.app.domain.media.resolver.TorrentMediaResolver
import me.him188.ani.app.domain.torrent.TorrentEngine
import me.him188.ani.app.tools.Progress
import me.him188.ani.app.tools.toProgress
import me.him188.ani.app.torrent.api.TorrentSession
import me.him188.ani.app.torrent.api.files.EncodedTorrentInfo
import me.him188.ani.app.torrent.api.files.FilePriority
import me.him188.ani.app.torrent.api.files.TorrentFileEntry
import me.him188.ani.app.torrent.api.files.TorrentFileHandle
import me.him188.ani.app.torrent.api.files.isFinished
import me.him188.ani.datasources.api.CachedMedia
import me.him188.ani.datasources.api.Media
import me.him188.ani.datasources.api.MediaCacheMetadata
import me.him188.ani.datasources.api.MetadataKey
import me.him188.ani.datasources.api.topic.FileSize
import me.him188.ani.datasources.api.topic.FileSize.Companion.bytes
import me.him188.ani.datasources.api.topic.ResourceLocation
import me.him188.ani.utils.coroutines.IO_
import me.him188.ani.utils.io.SystemPath
import me.him188.ani.utils.io.absolutePath
import me.him188.ani.utils.io.actualSize
import me.him188.ani.utils.io.delete
import me.him188.ani.utils.io.deleteRecursively
import me.him188.ani.utils.io.exists
import me.him188.ani.utils.io.inSystem
import me.him188.ani.utils.io.isDirectory
import me.him188.ani.utils.io.resolve
import me.him188.ani.utils.logging.error
import me.him188.ani.utils.logging.info
import me.him188.ani.utils.logging.logger
import me.him188.ani.utils.logging.warn
import kotlin.coroutines.CoroutineContext


//private const val EXTRA_TORRENT_CACHE_FILE =
//    "torrentCacheFile" // MediaCache 所对应的视频文件. 该文件一定是 [EXTRA_TORRENT_CACHE_DIR] 目录中的文件 (的其中一个)

/**
 * 以 [TorrentEngine] 实现的 [MediaCacheEngine], 意味着通过 BT 缓存 media.
 * 为每个 [MediaCache] 创建一个 [TorrentSession].
 *
 * ## [TorrentEngine]
 */
class TorrentMediaCacheEngine(
    /**
     * 创建的 [CachedMedia] 将会使用此 [mediaSourceId]
     */
    private val mediaSourceId: String,
    override val engineKey: MediaCacheEngineKey,
    val torrentEngine: TorrentEngine,
    private val engineAccess: TorrentEngineAccess,
    private val mediaCacheMetadataStore: DataStore<List<MediaCacheSave>>,
    private val shareRatioLimitFlow: Flow<Float>,
    val flowDispatcher: CoroutineContext = Dispatchers.Default,
    private val onDownloadStarted: suspend (session: TorrentSession) -> Unit = {},
) : MediaCacheEngine, AutoCloseable {
    companion object {
        private val EXTRA_TORRENT_DATA = MetadataKey("torrentData")
        val EXTRA_TORRENT_CACHE_DIR = MetadataKey("torrentCacheDir") // 种子的缓存目录, 注意, 一个 MediaCache 可能只对应该种子资源的其中一个文件
        val EXTRA_TORRENT_COMPLETED = MetadataKey("torrentCompleted") // torrent 是否已经完成, 意味着已经下载完并达到分享率
        val EXTRA_TORRENT_CACHE_FILE =
            MetadataKey("torrentCacheFile") // MediaCache 所对应的视频文件相对路径. 该文件一定是 [EXTRA_TORRENT_CACHE_DIR] 目录中的文件 (的其中一个)
        val EXTRA_TORRENT_CACHE_FILE_SIZE = MetadataKey("torrentFileSize") // 种子缓存目录中的文件大小
        val EXTRA_TORRENT_CACHE_UPLOADED_SIZE = MetadataKey("torrentFileUploadedSize") // 上传过的流量大小

        private val logger = logger<TorrentMediaCacheEngine>()
        private val unspecifiedFileStatsFlow = flowOf(MediaCache.FileStats.Unspecified)
        private val unspecifiedSessionStatsFlow = flowOf(MediaCache.SessionStats.Unspecified)
        private val unspecifiedFileSizeFlow = flowOf(FileSize.Unspecified)
    }

    class FileHandle(
        val scope: CoroutineScope,
        val state: SharedFlow<State?>, // suspend lazy or not
    ) {
        val handle = state.map { it?.handle } // single emit
        val entry = state.map { it?.entry } // single emit
        val session = state.map { it?.session }

        suspend fun close() {
            handle.first()?.close()
            scope.coroutineContext.job.cancelAndJoin()
        }

        class State(
            val session: TorrentSession,
            val entry: TorrentFileEntry?,
            val handle: TorrentFileHandle?,
        )
    }

    inner class TorrentMediaCache(
        override val origin: Media,
        /**
         * Required:
         * @see EXTRA_TORRENT_CACHE_DIR
         * @see EXTRA_TORRENT_DATA
         */
        override val metadata: MediaCacheMetadata, // 注意, 我们不能写 check 检查这些属性, 因为可能会有旧版本的数据
        val fileHandle: FileHandle
    ) : MediaCache, SynchronizedObject() {
        override val state: MutableStateFlow<MediaCacheState> = MutableStateFlow(
            MediaCacheState.IN_PROGRESS,
        )

        override suspend fun getCachedMedia(): CachedMedia {
            val useEngineAccess = engineAccess.useEngine.value
            logger.info { "getCachedMedia: start, useEngine: $useEngineAccess" }

            // 先判断是否使用 data store 的数据, 如果用就不 access file handle
            if (!useEngineAccess) {
                val localFile = resolveFromDataStore()
                if (localFile != null) {
                    return CachedMedia(
                        origin,
                        mediaSourceId,
                        download = ResourceLocation.LocalFile(localFile.absolutePath),
                    )
                }

                logger.warn {
                    "Local torrent cache ${origin.mediaId} cannot be resumed with datastore save, " +
                            "request to launch torrent engine."
                }
            }

            // 获取 cached media 不需要让 torrent engine 一直可用
            @OptIn(EnsureTorrentEngineIsAccessible::class)
            engineAccess.withEngineAccessible {
                val file = fileHandle.handle.first()
                if (file != null && file.entry.isFinished()) {
                    val filePath = file.entry.resolveFile()
                    if (!filePath.exists()) {
                        error("TorrentFileHandle has finished but file does not exist: $filePath")
                    }
                    logger.info { "getCachedMedia: Torrent has already finished, returning file $filePath" }
                    return CachedMedia(
                        origin,
                        mediaSourceId,
                        download = ResourceLocation.LocalFile(filePath.toString()),
                    )
                } else {
                    logger.info { "getCachedMedia: Torrent has not yet finished, returning torrent" }
                    return CachedMedia(
                        origin,
                        mediaSourceId,
                        download = origin.download,
                    )
                }
            }
        }

        override val fileStats: Flow<MediaCache.FileStats> = engineAccess.useEngine
            .flatMapLatest { useEngine ->
                // 先判断是否使用 data store 的数据, 如果用就不 access file handle
                if (!useEngine) {
                    val fileSize = metadata.torrentDownloaded
                    return@flatMapLatest flowOf(MediaCache.FileStats(fileSize, fileSize))
                }
                fileHandle.entry.flatMapLatest lfh@{ entry ->
                    if (entry == null) return@lfh unspecifiedFileStatsFlow

                    entry.fileStats.map { stats ->
                        MediaCache.FileStats(
                            totalSize = entry.length.bytes,
                            downloadedBytes = stats.downloadedBytes.bytes,
                            downloadProgress = stats.downloadProgress.toProgress(),
                        )
                    }
                }
            }
            .flowOn(flowDispatcher)

        override val sessionStats: Flow<MediaCache.SessionStats> = engineAccess.useEngine
            .flatMapLatest { useEngine ->
                // 先判断是否使用 data store 的数据, 如果用就不 access file handle
                if (!useEngine) {
                    val downloaded = metadata.torrentDownloaded
                    val uploaded = metadata.torrentUploaded
                    return@flatMapLatest flowOf(
                        MediaCache.SessionStats(
                            totalSize = downloaded,
                            downloadedBytes = downloaded,
                            downloadSpeed = 0L.bytes,
                            uploadedBytes = uploaded,
                            uploadSpeed = 0L.bytes,
                            downloadProgress = Progress.fromZeroToOne(1f),
                        ),
                    )
                }

                fileHandle.session.flatMapLatest lfh@{ handle ->
                    if (handle == null) return@lfh unspecifiedSessionStatsFlow
                    handle.sessionStats
                        .map { stats ->
                            if (stats == null) return@map MediaCache.SessionStats.Unspecified
                            MediaCache.SessionStats(
                                totalSize = stats.totalSizeRequested.bytes,
                                downloadedBytes = stats.downloadedBytes.bytes,
                                downloadSpeed = stats.downloadSpeed.bytes,
                                uploadedBytes = stats.uploadedBytes.bytes,
                                uploadSpeed = stats.uploadSpeed.bytes,
                                downloadProgress = stats.downloadProgress.toProgress(),
                            )
                        }
                }
            }
            .flowOn(flowDispatcher)

        override suspend fun pause() {
            if (!engineAccess.useEngine.value) return
            if (isDeleted.value) return
            fileHandle.handle.first()?.pause()
            state.value = MediaCacheState.PAUSED
        }

        override suspend fun close() {
            if (!engineAccess.useEngine.value) return
            if (isDeleted.value) return
            fileHandle.close()
        }

        override suspend fun resume() {
            if (!engineAccess.useEngine.value) {
                // todo: 目前不支持已经完成的缓存继续手动开启做种
                state.value = MediaCacheState.IN_PROGRESS
                return
            }
            if (isDeleted.value) return
            val file = fileHandle.handle.first()
            state.value = MediaCacheState.IN_PROGRESS
            logger.info { "Resuming file: $file" }
            file?.resume(FilePriority.NORMAL)
        }

        override val isDeleted: MutableStateFlow<Boolean> = MutableStateFlow(false)

        override suspend fun closeAndDeleteFiles() {
            logger.info { "closeAndDeleteFiles is called" }
            if (isDeleted.value) return
            synchronized(this) {
                if (isDeleted.value) return
                isDeleted.value = true
            }

<<<<<<< HEAD
            // 只需要在删除缓存的时候 torrent engine 可用, 不需要保证一直可用
            @OptIn(EnsureTorrentEngineIsAccessible::class)
            val handle = engineAccess.withEngineAccessible {
                val handle = fileHandle.handle.first() ?: kotlin.run {
                    // did not even selected a file
                    logger.info { "Deleting torrent cache: No file selected" }
                    close()
                    return
                }

=======
            logger.info { "Getting handle" }
            val handle = lazyFileHandle.handle.first() ?: kotlin.run {
                // did not even selected a file
                logger.info { "Deleting torrent cache: No file selected" }
>>>>>>> 807f1719
                close()
                handle.closeAndDelete()

<<<<<<< HEAD
                handle
            }

            withContext(Dispatchers.IO_) {
                val file = handle.entry.resolveFileMaybeEmptyOrNull() ?: return@withContext
=======
            logger.info { "Closing TorrentCache" }
            close()

            logger.info { "Closing torrent file handle" }
            handle.closeAndDelete()

            withContext(Dispatchers.IO) {
                val file = handle.entry.resolveFileMaybeEmptyOrNull() ?: kotlin.run {
                    logger.warn { "No file resolved for torrent entry '${handle.entry.pathInTorrent}'" }
                    return@withContext
                }
>>>>>>> 807f1719
                if (file.exists()) {
                    logger.info { "Deleting torrent cache: $file" }
                    try {
                        file.delete()
                    } catch (_: FileNotFoundException) {
                    } catch (e: IOException) {
                        logger.warn("Failed to delete cache file $file", e)
                    }
                } else {
                    logger.info { "Torrent cache does not exist, ignoring: $file" }
                }
            }
        }

        private fun resolveFromDataStore(): SystemPath? {
            val cacheDir = metadata.extra[EXTRA_TORRENT_CACHE_DIR] ?: return null
            val cacheRelativeFilePath = metadata.extra[EXTRA_TORRENT_CACHE_FILE] ?: return null

            val file = Path(cacheDir, cacheRelativeFilePath).inSystem
            if (!file.exists() || file.isDirectory()) {
                return null
            }

            return file
        }

        /**
         * 订阅当前 TorrentMediaCache 的统计信息以更新它的 metadata
         */
        suspend fun subscribeStats(onUpdateMetadata: suspend (Map<MetadataKey, String>) -> Unit) {
            // TorrentMediaCache 的构造函数中的 metadata 没有检测更新的能力, 用一个变量来表示已完成
            var completed = false

            engineAccess.useEngine
                .filter { it }
                .collectLatest {
                    coroutineScope {
                        val fileEntryFlow = fileHandle.entry.filterNotNull().shareIn(this, SharingStarted.Lazily)
                        val sessionStatsFlow = fileHandle.session.filterNotNull()
                            .flatMapLatest { it.sessionStats }.filterNotNull()
                            .shareIn(this, SharingStarted.Lazily)

                        val fileEntry = fileEntryFlow.first()
                        val entryFileStats = fileEntry.fileStats.filterNotNull().first()
                        val sessionStats = sessionStatsFlow.first()
                        // 无论如何都先更新一次数据
                        onUpdateMetadata(
                            buildMap {
                                // todo: 没检测分享率
                                if (entryFileStats.isDownloadFinished) {
                                    put(EXTRA_TORRENT_COMPLETED, "true")
                                    completed = true
                                }
                                put(EXTRA_TORRENT_CACHE_FILE, fileEntry.pathInTorrent)
                                put(EXTRA_TORRENT_CACHE_FILE_SIZE, entryFileStats.downloadedBytes.toString())
                                put(EXTRA_TORRENT_CACHE_UPLOADED_SIZE, sessionStats.uploadedBytes.toString())
                            },
                        )
                        fileEntryFlow.collectLatest { entry ->
                            combine(
                                sessionStatsFlow,
                                entry.fileStats.filterNotNull(),
                                shareRatioLimitFlow,
                            ) { sessionStats, fileStats, shareRatioLimit ->
                                if (!fileStats.isDownloadFinished) return@combine

                                // todo: 没检测分享率
                                // val shareRatio = sessionStats.uploadedBytes / fileStats.downloadedBytes.coerceAtLeast(1).toFloat()
                                // if (shareRatio < shareRatioLimit) return@combine

                                if (completed || metadata.extra[EXTRA_TORRENT_COMPLETED] == "true") return@combine

                                completed = true
                                onUpdateMetadata(
                                    mapOf(
                                        EXTRA_TORRENT_COMPLETED to "true",
                                        EXTRA_TORRENT_CACHE_FILE_SIZE to fileStats.downloadedBytes.toString(),
                                        EXTRA_TORRENT_CACHE_UPLOADED_SIZE to sessionStats.uploadedBytes.toString(),
                                    ),
                                )
                            }.collect()
                        }
                    }
                }
        }

        override fun toString(): String {
            return "TorrentMediaCache(subjectName='${metadata.subjectNames.firstOrNull()}', " +
                    "episodeSort=${metadata.episodeSort}, " +
                    "episodeName='${metadata.episodeName}', " +
                    "origin.mediaSourceId='${origin.mediaSourceId}')"
        }
    }

    override val stats: Flow<MediaStats> = engineAccess.useEngine
        .flatMapLatest { useEngine ->
            // 先判断是否使用 data store 的数据, 如果用就不 downloader
            if (!useEngine) {
                var totalDownloaded = 0L.bytes
                var totalUploaded = 0L.bytes

                mediaCacheMetadataStore.data.first().map { save ->
                    if (save.engine != engineKey) return@map

                    val downloaded = save.metadata.torrentDownloaded
                    val uploaded = save.metadata.torrentUploaded

                    if (downloaded != FileSize.Unspecified) totalDownloaded += downloaded
                    if (uploaded != FileSize.Unspecified) totalUploaded += uploaded
                }

                return@flatMapLatest flowOf(
                    MediaStats(
                        uploaded = totalUploaded,
                        downloaded = totalDownloaded,
                        uploadSpeed = 0L.bytes,
                        downloadSpeed = 0L.bytes,
                    ),
                )
            }
            flow { emit(torrentEngine.getDownloader()) }
                .flatMapLatest {
                    it.totalStats
                }.map {
                    MediaStats(
                        uploaded = it.uploadedBytes.bytes,
                        downloaded = it.downloadedBytes.bytes,
                        uploadSpeed = it.uploadSpeed.bytes,
                        downloadSpeed = it.downloadSpeed.bytes,
                    )
                }
        }
        .flowOn(flowDispatcher)

    override fun supports(media: Media): Boolean {
        return media.download is ResourceLocation.HttpTorrentFile
                || media.download is ResourceLocation.MagnetLink
    }

    @OptIn(ExperimentalStdlibApi::class)
    override suspend fun restore(
        origin: Media,
        metadata: MediaCacheMetadata,
        parentContext: CoroutineContext
    ): MediaCache? {
        if (!supports(origin)) throw UnsupportedOperationException("Media is not supported by this engine $this: ${origin.download}")
        val data = metadata.extra[EXTRA_TORRENT_DATA]?.hexToByteArray() ?: return null
        return TorrentMediaCache(
            origin = origin,
            metadata = metadata,
            // lazily handle, 在 TorrentEngineAccess.useEngine 为 false 时不启动
            fileHandle = getFileHandle(EncodedTorrentInfo.createRaw(data), metadata, parentContext),
        )
    }

    private suspend fun getFileHandle(
        encoded: EncodedTorrentInfo,
        metadata: MediaCacheMetadata,
        parentContext: CoroutineContext,
        lazilyStart: Boolean = true,
    ): FileHandle {
        val scope = CoroutineScope(parentContext + Job(parentContext[Job]))

        val state = flow {
            val downloader = torrentEngine.getDownloader()
            val res = kotlinx.coroutines.withTimeoutOrNull(30_000) {
                val session = downloader.startDownload(encoded, parentContext)
                logger.info { "$mediaSourceId: waiting for files" }
                onDownloadStarted(session)

                val files = session.getFiles()
                val selectedFile = TorrentMediaResolver.selectVideoFileEntry(
                    files,
                    { pathInTorrent },
                    listOf(metadata.episodeName),
                    episodeSort = metadata.episodeSort,
                    episodeEp = metadata.episodeEp,
                )

                if (selectedFile == null) {
                    logger.error {
                        """
                            $mediaSourceId: Selected null file to download. Diagnosis:
                            - Files: ${files.map { it.pathInTorrent }}
                            - Metadata: $metadata
                        """.trimIndent()
                    }
                } else {
                    logger.info { "$mediaSourceId: Selected file to download: $selectedFile" }
                }

                val handle = selectedFile?.createHandle()
                if (handle == null) {
                    session.closeIfNotInUse()
                }
                FileHandle.State(session, selectedFile, handle)
            }
            if (res == null) {
                logger.error { "$mediaSourceId: Timed out while starting download or selecting file. Returning null handle. episode name: ${metadata.episodeName}" }
                emit(null)
            } else {
                emit(res)
            }
        }
        return FileHandle(
            scope,
            state.run {
                if (lazilyStart) {
                    shareIn(scope, SharingStarted.Lazily, replay = 1)
                } else {
                    stateIn(scope)
                }
            },
        )
    }

    @OptIn(ExperimentalStdlibApi::class)
    override suspend fun createCache(
        origin: Media,
        metadata: MediaCacheMetadata,
        episodeMetadata: EpisodeMetadata,
        parentContext: CoroutineContext
    ): MediaCache {
        if (!supports(origin)) throw UnsupportedOperationException("Media is not supported by this engine $this: ${origin.download}")
        // 创建缓存需要保证 torrent engine 一直可用, 所以 getFileHandle 直接启动协程创建好缓存.
        @OptIn(EnsureTorrentEngineIsAccessible::class)
        engineAccess.withEngineAccessible {
            val downloader = torrentEngine.getDownloader()
            val data = downloader.fetchTorrent(origin.download.uri)
            val newMetadata = metadata.withExtra(
                mapOf(
                    EXTRA_TORRENT_DATA to data.data.toHexString(),
                    EXTRA_TORRENT_CACHE_DIR to downloader.getSaveDirForTorrent(data).absolutePath,
                ),
            )

            return TorrentMediaCache(
                origin = origin,
                metadata = newMetadata,
                // 必须马上启动 torrent engine 来保证上面 withEngineAccessible 返回时 torrent engine 是可用的.
                fileHandle = getFileHandle(data, newMetadata, parentContext, false),
            )
        }
    }

    override suspend fun modifyMetadataForMigration(
        original: MediaCacheMetadata,
        newSaveDir: Path
    ): MediaCacheMetadata {
        val currentTorrentData = original.extra[EXTRA_TORRENT_DATA]?.hexToByteArray() ?: return original

        // TODO: The hardcoded path is for anitorrent only. 
        // see AnitorrentTorrentDownloader
        val newTorrentCacheDir = newSaveDir
            .resolve(torrentEngine.type.id)
            .resolve("pieces")
            .resolve(currentTorrentData.contentHashCode().toString())
            .inSystem.absolutePath

        logger.info {
            "Migrate metadata, EXTRA_TORRENT_CACHE_DIR prev: ${original.extra[EXTRA_TORRENT_CACHE_DIR]}, " +
                    "new: $newTorrentCacheDir"
        }

        return original.copy(
            extra = original.extra.toMutableMap()
                .apply { put(EXTRA_TORRENT_CACHE_DIR, newTorrentCacheDir) },
        )
    }

    @OptIn(ExperimentalStdlibApi::class)
    override suspend fun deleteUnusedCaches(all: List<MediaCache>) {
        // 只需要在删除缓存的时候 torrent engine 可用, 不需要保证一直可用
        @OptIn(EnsureTorrentEngineIsAccessible::class)
        engineAccess.withEngineAccessible {
            val downloader = torrentEngine.getDownloader()
            val allowedAbsolute = buildSet(capacity = all.size) {
                for (mediaCache in all) {
                    add(mediaCache.metadata.extra[EXTRA_TORRENT_CACHE_DIR]) // 上次记录的位置

                    val data =
                        mediaCache.metadata.extra[EXTRA_TORRENT_DATA]?.runCatching { hexToByteArray() }?.getOrNull()
                    if (data != null) {
                        // 如果新版本 ani 的缓存目录有变, 对于旧版本的 metadata, 存的缓存目录会是旧版本的, 
                        // 就需要用 `getSaveDirForTorrent` 重新计算新目录
                        add(downloader.getSaveDirForTorrent(EncodedTorrentInfo.createRaw(data)).absolutePath)
                    }
                }
            }

            withContext(Dispatchers.IO) {
                val saves = downloader.listSaves()
                for (save in saves) {
                    if (save.absolutePath !in allowedAbsolute) {
                        logger.warn { "本地种子缓存文件未找到匹配的 MediaCache, 已释放 ${save.actualSize().bytes}: ${save.absolutePath}" }
                        save.deleteRecursively()
                    }
                }
            }
        }
    }

    /**
     * 订阅 torrent engine 状态, torrent engine 状态改变后其 MediaCacheStorage 可能要重新 restore 缓存
     */
    suspend fun subscribeTorrentAccess(block: suspend (Boolean) -> Unit) {
        engineAccess.useEngine
            .filterNotNull()
            .collectLatest(block)
    }

    override fun close() {
        torrentEngine.close()
    }
}

private val MediaCacheMetadata.torrentDownloaded: FileSize
    get() = extra[EXTRA_TORRENT_CACHE_FILE_SIZE]?.toLongOrNull()?.bytes ?: FileSize.Unspecified

private val MediaCacheMetadata.torrentUploaded: FileSize
    get() = extra[EXTRA_TORRENT_CACHE_UPLOADED_SIZE]?.toLongOrNull()?.bytes ?: FileSize.Unspecified<|MERGE_RESOLUTION|>--- conflicted
+++ resolved
@@ -88,8 +88,6 @@
 /**
  * 以 [TorrentEngine] 实现的 [MediaCacheEngine], 意味着通过 BT 缓存 media.
  * 为每个 [MediaCache] 创建一个 [TorrentSession].
- *
- * ## [TorrentEngine]
  */
 class TorrentMediaCacheEngine(
     /**
@@ -293,10 +291,10 @@
                 isDeleted.value = true
             }
 
-<<<<<<< HEAD
             // 只需要在删除缓存的时候 torrent engine 可用, 不需要保证一直可用
             @OptIn(EnsureTorrentEngineIsAccessible::class)
             val handle = engineAccess.withEngineAccessible {
+                logger.info { "Getting handle" }
                 val handle = fileHandle.handle.first() ?: kotlin.run {
                     // did not even selected a file
                     logger.info { "Deleting torrent cache: No file selected" }
@@ -304,34 +302,20 @@
                     return
                 }
 
-=======
-            logger.info { "Getting handle" }
-            val handle = lazyFileHandle.handle.first() ?: kotlin.run {
-                // did not even selected a file
-                logger.info { "Deleting torrent cache: No file selected" }
->>>>>>> 807f1719
+                logger.info { "Closing TorrentCache" }
                 close()
+                
+                logger.info { "Closing torrent file handle" }
                 handle.closeAndDelete()
 
-<<<<<<< HEAD
                 handle
             }
 
             withContext(Dispatchers.IO_) {
-                val file = handle.entry.resolveFileMaybeEmptyOrNull() ?: return@withContext
-=======
-            logger.info { "Closing TorrentCache" }
-            close()
-
-            logger.info { "Closing torrent file handle" }
-            handle.closeAndDelete()
-
-            withContext(Dispatchers.IO) {
                 val file = handle.entry.resolveFileMaybeEmptyOrNull() ?: kotlin.run {
                     logger.warn { "No file resolved for torrent entry '${handle.entry.pathInTorrent}'" }
                     return@withContext
                 }
->>>>>>> 807f1719
                 if (file.exists()) {
                     logger.info { "Deleting torrent cache: $file" }
                     try {
