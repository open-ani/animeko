--- conflicted
+++ resolved
@@ -153,11 +153,8 @@
     private val animeScheduleRepository: AnimeScheduleRepository,
     private val bangumiEpisodeService: BangumiEpisodeService,
     private val episodeCollectionDao: EpisodeCollectionDao,
-<<<<<<< HEAD
+    private val sessionManager: SessionManager,
     private val nsfwModeSettingsFlow: Flow<NsfwMode>,
-=======
-    private val sessionManager: SessionManager,
->>>>>>> 7e429fc7
     private val getCurrentDate: () -> PackedDate = { PackedDate.now() },
     private val enableAllEpisodeTypes: Flow<Boolean>,
     defaultDispatcher: CoroutineContext = Dispatchers.Default,
@@ -234,15 +231,11 @@
         limit: Int,
         types: List<UnifiedCollectionType>?, // null for all
     ): Flow<List<SubjectCollectionInfo>> = subjectCollectionDao.filterMostRecentUpdated(types, limit)
-<<<<<<< HEAD
+        .restartOnNewLogin()
         .combine(nsfwModeSettingsFlow) { list, nsfwModeSettings ->
             list to nsfwModeSettings
         }
         .flatMapLatest { (list, nsfwModeSettings) ->
-=======
-        .restartOnNewLogin()
-        .flatMapLatest { list ->
->>>>>>> 7e429fc7
             if (list.isEmpty()) {
                 return@flatMapLatest flowOfEmptyList()
             }
@@ -265,11 +258,10 @@
     override fun subjectCollectionsPager(
         query: CollectionsFilterQuery,
         pagingConfig: PagingConfig,
-<<<<<<< HEAD
     ): Flow<PagingData<SubjectCollectionInfo>> =
         combine(epTypeFilter, nsfwModeSettingsFlow) { epType, nsfwModeSettings ->
             epType to nsfwModeSettings
-        }.flatMapLatest { (epType, nsfwModeSettings) ->
+        }.restartOnNewLogin().flatMapLatest { (epType, nsfwModeSettings) ->
             Pager(
                 config = pagingConfig,
                 initialKey = 0,
@@ -289,28 +281,6 @@
                                 } else {
                                     sequence.filter { it.episodeType == epType }
                                 }
-=======
-    ): Flow<PagingData<SubjectCollectionInfo>> = epTypeFilter.restartOnNewLogin().flatMapLatest { epType ->
-        Pager(
-            config = pagingConfig,
-            initialKey = 0,
-            remoteMediator = SubjectCollectionRemoteMediator(query),
-            pagingSourceFactory = {
-                subjectCollectionDao.filterByCollectionTypePaging(query.type)
-            },
-        ).flow.map { data ->
-
-            data.map { (entity, episodesOfAnyType) ->
-                val date = getCurrentDate()
-                entity.toSubjectCollectionInfo(
-                    episodes = episodesOfAnyType
-                        .asSequence()
-                        .let { sequence ->
-                            if (epType == null) {
-                                sequence
-                            } else {
-                                sequence.filter { it.episodeType == epType }
->>>>>>> 7e429fc7
                             }
                             .map { it.toEpisodeCollectionInfo() }
                             .toList(),
