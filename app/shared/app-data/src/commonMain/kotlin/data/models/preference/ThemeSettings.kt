/*
 * Copyright (C) 2024-2025 OpenAni and contributors.
 *
 * 此源代码的使用受 GNU AFFERO GENERAL PUBLIC LICENSE version 3 许可证的约束, 可以在以下链接找到该许可证.
 * Use of this source code is governed by the GNU AGPLv3 license, which can be found at the following link.
 *
 * https://github.com/open-ani/ani/blob/main/LICENSE
 */

package me.him188.ani.app.data.models.preference

import androidx.compose.runtime.Immutable
import androidx.compose.runtime.Stable
import androidx.compose.ui.graphics.Color
import kotlinx.serialization.Serializable
import kotlinx.serialization.Transient
import me.him188.ani.app.ui.theme.DefaultSeedColor

@Serializable
enum class DarkMode {
    AUTO, LIGHT, DARK,
}

@Serializable
@Immutable
data class ThemeSettings(
    val darkMode: DarkMode = DarkMode.AUTO,
    val useDynamicTheme: Boolean = false, // only supported on Android with Build.VERSION.SDK_INT >= 31
    // TODO: Default "true" if supported (on Android, Build.VERSION.SDK_INT >= 31)
    val useBlackBackground: Boolean = false,
<<<<<<< HEAD
    val seedColorValue: ULong = DefaultSeedColor.value,
=======
    val useDynamicSubjectPageTheme: Boolean = false,
    val seedColorValue: ULong = DEFAULT_SEED_COLOR.value,
>>>>>>> 12560017
    @Suppress("PropertyName") @Transient val _placeholder: Int = 0,
) {
    @Transient
    val seedColor: Color = Color(seedColorValue).let {
        // 4.4.0-alpha01 的默认是 Color.Unspecified, 4.4.0-alpha02 默认是 DEFAULT_SEED_COLOR. 所以要替换一下
        if (it == Color.Unspecified) DefaultSeedColor else it
    }

    companion object {
        @Stable
        val Default = ThemeSettings()
    }
}<|MERGE_RESOLUTION|>--- conflicted
+++ resolved
@@ -28,12 +28,8 @@
     val useDynamicTheme: Boolean = false, // only supported on Android with Build.VERSION.SDK_INT >= 31
     // TODO: Default "true" if supported (on Android, Build.VERSION.SDK_INT >= 31)
     val useBlackBackground: Boolean = false,
-<<<<<<< HEAD
+    val useDynamicSubjectPageTheme: Boolean = false,
     val seedColorValue: ULong = DefaultSeedColor.value,
-=======
-    val useDynamicSubjectPageTheme: Boolean = false,
-    val seedColorValue: ULong = DEFAULT_SEED_COLOR.value,
->>>>>>> 12560017
     @Suppress("PropertyName") @Transient val _placeholder: Int = 0,
 ) {
     @Transient
