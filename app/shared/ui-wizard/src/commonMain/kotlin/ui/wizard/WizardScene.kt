/*
 * Copyright (C) 2024-2025 OpenAni and contributors.
 *
 * 此源代码的使用受 GNU AFFERO GENERAL PUBLIC LICENSE version 3 许可证的约束, 可以在以下链接找到该许可证.
 * Use of this source code is governed by the GNU AGPLv3 license, which can be found at the following link.
 *
 * https://github.com/open-ani/ani/blob/main/LICENSE
 */

package me.him188.ani.app.ui.wizard

import androidx.compose.animation.AnimatedVisibility
import androidx.compose.animation.core.tween
import androidx.compose.animation.fadeIn
import androidx.compose.animation.fadeOut
import androidx.compose.animation.slideIn
import androidx.compose.animation.slideOut
import androidx.compose.foundation.layout.Arrangement
import androidx.compose.foundation.layout.Box
import androidx.compose.foundation.layout.Column
import androidx.compose.foundation.layout.Row
import androidx.compose.foundation.layout.WindowInsets
import androidx.compose.foundation.layout.WindowInsetsSides
import androidx.compose.foundation.layout.fillMaxSize
import androidx.compose.foundation.layout.fillMaxWidth
import androidx.compose.foundation.layout.only
import androidx.compose.foundation.layout.padding
import androidx.compose.foundation.layout.windowInsetsPadding
import androidx.compose.material3.Button
import androidx.compose.material3.HorizontalDivider
import androidx.compose.material3.LargeTopAppBar
import androidx.compose.material3.MaterialTheme
import androidx.compose.material3.Text
import androidx.compose.material3.TextButton
import androidx.compose.material3.TopAppBarDefaults
import androidx.compose.runtime.Composable
import androidx.compose.runtime.DisposableEffect
import androidx.compose.runtime.getValue
import androidx.compose.runtime.mutableStateOf
import androidx.compose.runtime.remember
import androidx.compose.runtime.saveable.rememberSaveable
import androidx.compose.runtime.setValue
import androidx.compose.ui.Alignment
import androidx.compose.ui.Modifier
import androidx.compose.ui.platform.testTag
import androidx.compose.ui.unit.IntOffset
import androidx.compose.ui.unit.dp
import me.him188.ani.app.data.models.preference.ProxyMode
import me.him188.ani.app.ui.foundation.layout.AniWindowInsets
import me.him188.ani.app.ui.foundation.text.ProvideTextStyleContentColor
import me.him188.ani.app.ui.foundation.theme.NavigationMotionScheme
import me.him188.ani.app.ui.wizard.navigation.WizardController
import me.him188.ani.app.ui.wizard.navigation.WizardNavHost
import me.him188.ani.app.ui.wizard.step.SelectProxy
import me.him188.ani.app.ui.wizard.step.SelectTheme

@Composable
fun WizardScene(
    controller: WizardController,
    state: WizardPresentationState,
    modifier: Modifier = Modifier,
    onUpdateProxyTestMode: (ProxyMode) -> Unit,
    useEnterAnim: Boolean = true,
    windowInsets: WindowInsets = AniWindowInsets.forPageContent()
) {
    var barVisible by rememberSaveable { mutableStateOf(!useEnterAnim) }

    DisposableEffect(Unit) {
        barVisible = true
        onDispose { }
    }

    Box(
        modifier = modifier,
        contentAlignment = Alignment.Center,
    ) {
        WizardNavHost(
            controller,
            modifier = Modifier
                .windowInsetsPadding(windowInsets)
                .fillMaxSize(),
            indicatorBar = {
                AnimatedVisibility(
                    barVisible,
                    enter = WizardDefaults.indicatorBarEnterAnim,
                ) {
                    WizardDefaults.StepTopAppBar(
                        currentStep = it.currentStepIndex + 1,
                        totalStep = it.stepCount,
                    ) {
                        it.currentStep.stepName.invoke()
                    }
                }
            },
            controlBar = {
                AnimatedVisibility(
                    barVisible,
                    enter = WizardDefaults.controlBarEnterAnim,
                ) {
                    WizardDefaults.StepControlBar(
                        forwardAction = { it.currentStep.forwardButton.invoke() },
                        backwardAction = { it.currentStep.backwardButton.invoke() },
                        tertiaryAction = { it.currentStep.skipButton.invoke() },
                    )
                }
            },
        ) {
            step("theme", { Text("选择主题") }) {
                SelectTheme(
                    config = state.selectThemeState.value,
                    onUpdate = { state.selectThemeState.update(it) },
                    modifier = Modifier.fillMaxSize(),
                )
            }
            step("proxy", { Text("网络设置") }) {
                val selectProxyState = state.selectProxyState
                SelectProxy(
                    config = selectProxyState.configState.value,
                    onUpdate = { mode, config ->
                        selectProxyState.configState.update(config)
                        onUpdateProxyTestMode(mode)
                    },
                    testRunning = selectProxyState.testState.testRunning.value,
                    currentTestMode = selectProxyState.testState.currentTestMode.value,
                    systemProxy = selectProxyState.systemProxy.value,
                    testItems = selectProxyState.testState.items.value,
                    modifier = Modifier.fillMaxSize(),
                )
            }
        }
    }
}


object WizardDefaults {
    val controlBarEnterAnim = fadeIn(animationSpec = tween(200)) +
            slideIn(animationSpec = tween(200), initialOffset = { IntOffset(0, it.height) })

    val indicatorBarEnterAnim = fadeIn(animationSpec = tween(200)) +
            slideIn(animationSpec = tween(200), initialOffset = { IntOffset(0, -it.height) })
    
    val motionScheme = kotlin.run {
        val slideEnter = 350
        val fadeEnter = 262
        val slideExit = 200
        val fadeExit = 150

        NavigationMotionScheme(
            enterTransition = fadeIn(animationSpec = tween(fadeEnter, slideEnter - fadeEnter)) +
                    slideIn(tween(slideEnter)) {
                        IntOffset((it.width * 0.15).toInt(), 0)
                    },
            exitTransition = fadeOut(animationSpec = tween(fadeExit, slideExit - fadeExit)) +
                    slideOut(tween(slideExit)) {
                        IntOffset(-(it.width * 0.15).toInt(), 0)
                    },
            popEnterTransition = fadeIn(animationSpec = tween(fadeEnter, slideEnter - fadeEnter)) +
                    slideIn(tween(slideEnter)) {
                        IntOffset(-(it.width * 0.15).toInt(), 0)
                    },
            popExitTransition = fadeOut(animationSpec = tween(fadeExit, slideExit - fadeExit)) +
                    slideOut(tween(slideExit)) {
                        IntOffset((it.width * 0.15).toInt(), 0)
                    },
        )
    }

    fun renderStepIndicatorText(currentStep: Int, totalStep: Int): String {
        return "步骤 $currentStep / $totalStep"
    }
    
    @Composable
    fun StepTopAppBar(
        currentStep: Int,
        totalStep: Int,
        modifier: Modifier = Modifier,
        windowInsets: WindowInsets = TopAppBarDefaults.windowInsets,
        indicatorStepTextTestTag: String = "indicatorText",
        stepName: @Composable () -> Unit,
    ) {
        LargeTopAppBar(
            title = {
                Column(verticalArrangement = Arrangement.spacedBy(8.dp)) {
                    ProvideTextStyleContentColor(
                        value = MaterialTheme.typography.titleMedium,
                        color = MaterialTheme.colorScheme.primary,
                    ) {
<<<<<<< HEAD
                        Text(renderedStep, Modifier.testTag(indicatorStepTextTestTag))
=======
                        Text(
                            text = remember(currentStep, totalStep) {
                                renderStepIndicatorText(currentStep, totalStep)
                            },
                            modifier = Modifier.testTag(indicatorStepTextTestTag),
                        )
>>>>>>> 9222034d
                    }
                    stepName()
                }
            },
            modifier = modifier,
            windowInsets = windowInsets,

            )
    }

    @Composable
    fun StepControlBar(
        forwardAction: @Composable () -> Unit,
        backwardAction: @Composable () -> Unit,
        modifier: Modifier = Modifier,
        tertiaryAction: @Composable () -> Unit = {},
        windowInsets: WindowInsets = AniWindowInsets.forNavigationBar(),
    ) {
        Box(modifier = modifier) {
            Column(
                modifier = Modifier
                    .windowInsetsPadding(
                        windowInsets.only(WindowInsetsSides.Horizontal + WindowInsetsSides.Bottom),
                    )
                    .fillMaxWidth(),
            ) {
                HorizontalDivider(Modifier.fillMaxWidth())
                Row(
                    modifier = Modifier
                        .padding(24.dp)
                        .fillMaxWidth(),
                    verticalAlignment = Alignment.CenterVertically,
                    horizontalArrangement = Arrangement.SpaceBetween,
                ) {
                    backwardAction()
                    Row(
                        verticalAlignment = Alignment.CenterVertically,
                        horizontalArrangement = Arrangement.spacedBy(8.dp),
                    ) {
                        tertiaryAction()
                        forwardAction()
                    }
                }
            }
        }
    }

    @Composable
    fun GoForwardButton(
        onClick: () -> Unit,
        enabled: Boolean,
        text: String = "继续"
    ) {
        Button(
            onClick = onClick,
            enabled = enabled,
        ) {
            Text(text)
        }
    }

    @Composable
    fun GoBackwardButton(
        onClick: () -> Unit,
        text: String = "上一步"
    ) {
        TextButton(onClick = onClick) {
            Text(text)
        }
    }

    @Composable
    fun SkipButton(
        onClick: () -> Unit,
        text: String = "跳过"
    ) {
        TextButton(onClick = onClick) {
            Text(text)
        }
    }
}<|MERGE_RESOLUTION|>--- conflicted
+++ resolved
@@ -185,16 +185,12 @@
                         value = MaterialTheme.typography.titleMedium,
                         color = MaterialTheme.colorScheme.primary,
                     ) {
-<<<<<<< HEAD
-                        Text(renderedStep, Modifier.testTag(indicatorStepTextTestTag))
-=======
                         Text(
                             text = remember(currentStep, totalStep) {
                                 renderStepIndicatorText(currentStep, totalStep)
                             },
                             modifier = Modifier.testTag(indicatorStepTextTestTag),
                         )
->>>>>>> 9222034d
                     }
                     stepName()
                 }
