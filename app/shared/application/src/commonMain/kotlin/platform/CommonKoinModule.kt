/*
 * Copyright (C) 2024 OpenAni and contributors.
 *
 * 此源代码的使用受 GNU AFFERO GENERAL PUBLIC LICENSE version 3 许可证的约束, 可以在以下链接找到该许可证.
 * Use of this source code is governed by the GNU AGPLv3 license, which can be found at the following link.
 *
 * https://github.com/open-ani/ani/blob/main/LICENSE
 */

package me.him188.ani.app.platform

import androidx.sqlite.driver.bundled.BundledSQLiteDriver
import kotlinx.coroutines.CoroutineExceptionHandler
import kotlinx.coroutines.CoroutineScope
import kotlinx.coroutines.Dispatchers
import kotlinx.coroutines.SupervisorJob
import kotlinx.coroutines.currentCoroutineContext
import kotlinx.coroutines.delay
import kotlinx.coroutines.flow.SharingStarted
import kotlinx.coroutines.flow.asFlow
import kotlinx.coroutines.flow.first
import kotlinx.coroutines.flow.map
import kotlinx.coroutines.flow.shareIn
import kotlinx.coroutines.isActive
import kotlinx.coroutines.launch
import me.him188.ani.app.data.models.preference.configIfEnabledOrNull
import me.him188.ani.app.data.network.AnimeScheduleService
import me.him188.ani.app.data.network.BangumiBangumiCommentServiceImpl
import me.him188.ani.app.data.network.BangumiCommentService
import me.him188.ani.app.data.network.BangumiEpisodeService
import me.him188.ani.app.data.network.BangumiEpisodeServiceImpl
import me.him188.ani.app.data.network.BangumiProfileService
import me.him188.ani.app.data.network.BangumiRelatedPeopleService
import me.him188.ani.app.data.network.BangumiSubjectService
import me.him188.ani.app.data.network.RemoteBangumiSubjectService
import me.him188.ani.app.data.network.TrendsRepository
import me.him188.ani.app.data.persistent.dataStores
import me.him188.ani.app.data.persistent.database.AniDatabase
import me.him188.ani.app.data.persistent.database.createDatabaseBuilder
import me.him188.ani.app.data.repository.RepositoryAuthorizationException
import me.him188.ani.app.data.repository.RepositoryNetworkException
import me.him188.ani.app.data.repository.RepositoryServiceUnavailableException
import me.him188.ani.app.data.repository.RepositoryUsernameProvider
import me.him188.ani.app.data.repository.episode.AnimeScheduleRepository
import me.him188.ani.app.data.repository.episode.BangumiCommentRepository
import me.him188.ani.app.data.repository.episode.EpisodeCollectionRepository
import me.him188.ani.app.data.repository.episode.EpisodeProgressRepository
import me.him188.ani.app.data.repository.media.EpisodePreferencesRepository
import me.him188.ani.app.data.repository.media.EpisodePreferencesRepositoryImpl
import me.him188.ani.app.data.repository.media.MediaSourceInstanceRepository
import me.him188.ani.app.data.repository.media.MediaSourceInstanceRepositoryImpl
import me.him188.ani.app.data.repository.media.MediaSourceSubscriptionRepository
import me.him188.ani.app.data.repository.media.MikanIndexCacheRepository
import me.him188.ani.app.data.repository.media.MikanIndexCacheRepositoryImpl
import me.him188.ani.app.data.repository.media.SelectorMediaSourceEpisodeCacheRepository
import me.him188.ani.app.data.repository.player.DanmakuRegexFilterRepository
import me.him188.ani.app.data.repository.player.DanmakuRegexFilterRepositoryImpl
import me.him188.ani.app.data.repository.player.EpisodePlayHistoryRepository
import me.him188.ani.app.data.repository.player.EpisodeScreenshotRepository
import me.him188.ani.app.data.repository.player.WhatslinkEpisodeScreenshotRepository
import me.him188.ani.app.data.repository.subject.DefaultSubjectRelationsRepository
import me.him188.ani.app.data.repository.subject.FollowedSubjectsRepository
import me.him188.ani.app.data.repository.subject.SubjectCollectionRepository
import me.him188.ani.app.data.repository.subject.SubjectCollectionRepositoryImpl
import me.him188.ani.app.data.repository.subject.SubjectRelationsRepository
import me.him188.ani.app.data.repository.subject.SubjectSearchHistoryRepository
import me.him188.ani.app.data.repository.subject.SubjectSearchRepository
import me.him188.ani.app.data.repository.torrent.peer.PeerFilterSubscriptionRepository
import me.him188.ani.app.data.repository.user.PreferencesRepositoryImpl
import me.him188.ani.app.data.repository.user.SettingsRepository
import me.him188.ani.app.data.repository.user.TokenRepository
import me.him188.ani.app.data.repository.user.TokenRepositoryImpl
import me.him188.ani.app.domain.danmaku.DanmakuManager
import me.him188.ani.app.domain.danmaku.DanmakuManagerImpl
import me.him188.ani.app.domain.media.cache.DefaultMediaAutoCacheService
import me.him188.ani.app.domain.media.cache.MediaAutoCacheService
import me.him188.ani.app.domain.media.cache.MediaCacheManager
import me.him188.ani.app.domain.media.cache.MediaCacheManagerImpl
import me.him188.ani.app.domain.media.cache.createWithKoin
import me.him188.ani.app.domain.media.cache.engine.DummyMediaCacheEngine
import me.him188.ani.app.domain.media.cache.engine.TorrentMediaCacheEngine
import me.him188.ani.app.domain.media.cache.storage.DirectoryMediaCacheStorage
import me.him188.ani.app.domain.media.fetch.MediaSourceManager
import me.him188.ani.app.domain.media.fetch.MediaSourceManagerImpl
import me.him188.ani.app.domain.media.fetch.toClientProxyConfig
import me.him188.ani.app.domain.mediasource.codec.MediaSourceCodecManager
import me.him188.ani.app.domain.mediasource.subscription.MediaSourceSubscriptionRequesterImpl
import me.him188.ani.app.domain.mediasource.subscription.MediaSourceSubscriptionUpdater
import me.him188.ani.app.domain.session.AniAuthClient
import me.him188.ani.app.domain.session.BangumiSessionManager
import me.him188.ani.app.domain.session.OpaqueSession
import me.him188.ani.app.domain.session.SessionManager
import me.him188.ani.app.domain.session.SessionStatus
import me.him188.ani.app.domain.session.finalState
import me.him188.ani.app.domain.session.unverifiedAccessToken
import me.him188.ani.app.domain.torrent.TorrentManager
import me.him188.ani.app.domain.update.UpdateManager
import me.him188.ani.app.ui.subject.details.state.DefaultSubjectDetailsStateFactory
import me.him188.ani.app.ui.subject.details.state.SubjectDetailsStateFactory
import me.him188.ani.app.ui.subject.episode.video.TorrentMediaCacheProgressState
import me.him188.ani.app.videoplayer.torrent.TorrentVideoData
import me.him188.ani.app.videoplayer.ui.state.CacheProgressStateFactoryManager
import me.him188.ani.datasources.bangumi.BangumiClient
import me.him188.ani.datasources.bangumi.DelegateBangumiClient
import me.him188.ani.datasources.bangumi.createBangumiClient
import me.him188.ani.utils.coroutines.IO_
import me.him188.ani.utils.coroutines.childScope
import me.him188.ani.utils.coroutines.childScopeContext
import me.him188.ani.utils.coroutines.onReplacement
import me.him188.ani.utils.io.resolve
import me.him188.ani.utils.ktor.createDefaultHttpClient
import me.him188.ani.utils.ktor.proxy
import me.him188.ani.utils.ktor.registerLogging
import me.him188.ani.utils.ktor.userAgent
import me.him188.ani.utils.logging.logger
import me.him188.ani.utils.logging.warn
import org.koin.core.KoinApplication
import org.koin.core.scope.Scope
import org.koin.dsl.module
import kotlin.time.Duration.Companion.minutes

private val Scope.client get() = get<BangumiClient>()
private val Scope.database get() = get<AniDatabase>()
private val Scope.settingsRepository get() = get<SettingsRepository>()

fun KoinApplication.getCommonKoinModule(getContext: () -> Context, coroutineScope: CoroutineScope) = module {
    // Repositories
    single<AniAuthClient> { AniAuthClient() }
    single<TokenRepository> { TokenRepositoryImpl(getContext().dataStores.tokenStore) }
    single<EpisodePreferencesRepository> { EpisodePreferencesRepositoryImpl(getContext().dataStores.preferredAllianceStore) }
    single<SessionManager> { BangumiSessionManager(koin, coroutineScope.coroutineContext) }
    single<BangumiClient> {
        val settings = get<SettingsRepository>()
        val sessionManager by inject<SessionManager>()
        DelegateBangumiClient(
            settings.proxySettings.flow.map { it.default }.map { proxySettings ->
                createBangumiClient(
                    @OptIn(OpaqueSession::class)
                    sessionManager.unverifiedAccessToken,
                    proxySettings.toClientProxyConfig(),
                    coroutineScope.coroutineContext,
                    userAgent = getAniUserAgent(currentAniBuildConfig.versionName),
                )
            }.onReplacement {
                it.close()
            }.shareIn(coroutineScope, started = SharingStarted.Lazily, replay = 1),
        )
    }

    single<RepositoryUsernameProvider> {
        RepositoryUsernameProvider {
            when (val finalState = get<SessionManager>().finalState.first()) {
                SessionStatus.Guest,
                SessionStatus.Expired,
                SessionStatus.NoToken -> throw RepositoryAuthorizationException()

                SessionStatus.NetworkError -> throw RepositoryNetworkException()
                SessionStatus.ServiceUnavailable -> throw RepositoryServiceUnavailableException()
                is SessionStatus.Verified -> finalState.userInfo.username
                    ?: throw IllegalStateException("RepositoryUsernameProvider: Username is null")
            }
        }
    }
    single<SubjectCollectionRepository> {
        SubjectCollectionRepositoryImpl(
            api = suspend { client.getApi() }.asFlow(),
            bangumiSubjectService = get(),
            subjectCollectionDao = database.subjectCollection(),
//            characterDao = database.character(),
//            characterActorDao = database.characterActor(),
//            personDao = database.person(),
//            subjectCharacterRelationDao = database.subjectCharacterRelation(),
//            subjectPersonRelationDao = database.subjectPersonRelation(),
            subjectRelationsDao = database.subjectRelations(),
            episodeCollectionRepository = get(),
            animeScheduleRepository = get(),
            bangumiEpisodeService = get(),
            episodeCollectionDao = database.episodeCollection(),
<<<<<<< HEAD
            nsfwModeSettingsFlow = settingsRepository.uiSettings.flow.map { it.searchSettings.nsfwMode },
=======
            sessionManager = get(),
>>>>>>> 7e429fc7
            enableAllEpisodeTypes = settingsRepository.debugSettings.flow.map { it.showAllEpisodes },
        )
    }
    single<FollowedSubjectsRepository> {
        FollowedSubjectsRepository(
            subjectCollectionRepository = get(),
            animeScheduleRepository = get(),
            episodeCollectionRepository = get(),
            settingsRepository = get(),
        )
    }
    single<SubjectSearchRepository> {
        SubjectSearchRepository(
            searchApi = suspend { client.getSearchApi() }.asFlow(),
            subjectService = get(),
        )
    }
    single<SubjectSearchHistoryRepository> {
        SubjectSearchHistoryRepository(database.searchHistory(), database.searchTag())
    }
    single<SubjectRelationsRepository> {
        DefaultSubjectRelationsRepository(
            database.subjectCollection(),
            database.subjectRelations(),
            bangumiSubjectService = get(),
            subjectCollectionRepository = get(),
        )
    }

    // Data layer network services
    single<BangumiSubjectService> {
        RemoteBangumiSubjectService(
            client,
            suspend { client.getApi() }.asFlow(),
            sessionManager = get(),
            usernameProvider = get(),
        )
    }
    single<BangumiEpisodeService> { BangumiEpisodeServiceImpl() }

    single<BangumiRelatedPeopleService> { BangumiRelatedPeopleService(get()) }
    single<AnimeScheduleRepository> { AnimeScheduleRepository(get()) }
    single<BangumiCommentRepository> {
        BangumiCommentRepository(
            get(),
            database.episodeCommentDao(),
            database.subjectReviews(),
        )
    }
    single<EpisodeCollectionRepository> {
        EpisodeCollectionRepository(
            subjectDao = database.subjectCollection(),
            episodeCollectionDao = database.episodeCollection(),
            bangumiEpisodeService = get(),
            animeScheduleRepository = get(),
            subjectCollectionRepository = inject(),
            enableAllEpisodeTypes = settingsRepository.debugSettings.flow.map { it.showAllEpisodes },
        )
    }
    single<EpisodeProgressRepository> {
        EpisodeProgressRepository(
            episodeCollectionRepository = get(),
            cacheManager = get(),
        )
    }
    single<EpisodeScreenshotRepository> { WhatslinkEpisodeScreenshotRepository() }
    single<BangumiCommentService> { BangumiBangumiCommentServiceImpl(get()) }
    single<MediaSourceInstanceRepository> {
        MediaSourceInstanceRepositoryImpl(getContext().dataStores.mediaSourceSaveStore)
    }
    single<MediaSourceSubscriptionRepository> {
        MediaSourceSubscriptionRepository(getContext().dataStores.mediaSourceSubscriptionStore)
    }
    single<EpisodePlayHistoryRepository> {
        EpisodePlayHistoryRepository(getContext().dataStores.episodeHistoryStore)
    }
    single<PeerFilterSubscriptionRepository> {
        val settings = get<SettingsRepository>()
        // TODO: extract client?
        val client = settings.proxySettings.flow.map { it.default }.map { proxySettings ->
            createDefaultHttpClient {
                userAgent(getAniUserAgent())
                proxy(proxySettings.configIfEnabledOrNull?.toClientProxyConfig())
                expectSuccess = true
            }.apply {
                registerLogging(logger<MediaSourceSubscriptionUpdater>())
            }
        }.onReplacement {
            it.close()
        }.shareIn(coroutineScope, started = SharingStarted.Lazily, replay = 1)

        PeerFilterSubscriptionRepository(
            dataStore = getContext().dataStores.peerFilterSubscriptionStore,
            ruleSaveDir = getContext().files.dataDir.resolve("peerfilter-subs"),
            httpClient = client,
        )
    }
    single<BangumiProfileService> { BangumiProfileService() }
    single<AnimeScheduleService> { AnimeScheduleService(lazy { get<AniAuthClient>().scheduleApi }) }
    single<TrendsRepository> { TrendsRepository(lazy { get<AniAuthClient>().trendsApi }) }

    single<DanmakuManager> {
        DanmakuManagerImpl(
            parentCoroutineContext = coroutineScope.coroutineContext,
        )
    }
    single<UpdateManager> {
        UpdateManager(
            saveDir = getContext().files.cacheDir.resolve("updates/download"),
        )
    }
    single<SettingsRepository> { PreferencesRepositoryImpl(getContext().dataStores.preferencesStore) }
    single<DanmakuRegexFilterRepository> { DanmakuRegexFilterRepositoryImpl(getContext().dataStores.danmakuFilterStore) }
    single<MikanIndexCacheRepository> { MikanIndexCacheRepositoryImpl(getContext().dataStores.mikanIndexStore) }

    single<AniDatabase> {
        getContext().createDatabaseBuilder()
            .fallbackToDestructiveMigrationOnDowngrade(true)
            .setDriver(BundledSQLiteDriver())
            .setQueryCoroutineContext(Dispatchers.IO_)
            .build()
    }

    // Media
    single<MediaCacheManager> {
        val id = MediaCacheManager.LOCAL_FS_MEDIA_SOURCE_ID

        fun getMediaMetadataDir(engineId: String) = getContext().files.dataDir
            .resolve("media-cache").resolve(engineId)

        val engines = get<TorrentManager>().engines
        MediaCacheManagerImpl(
            storagesIncludingDisabled = buildList(capacity = engines.size) {
                if (currentAniBuildConfig.isDebug) {
                    // 注意, 这个必须要在第一个, 见 [DefaultTorrentManager.engines] 注释
                    add(
                        DirectoryMediaCacheStorage(
                            mediaSourceId = "test-in-memory",
                            metadataDir = getMediaMetadataDir("test-in-memory"),
                            engine = DummyMediaCacheEngine("test-in-memory"),
                            coroutineScope.childScopeContext(),
                        ),
                    )
                }
                for (engine in engines) {
                    add(
                        DirectoryMediaCacheStorage(
                            mediaSourceId = id,
                            metadataDir = getMediaMetadataDir(engine.type.id),
                            engine = TorrentMediaCacheEngine(
                                mediaSourceId = id,
                                torrentEngine = engine,
                            ),
                            coroutineScope.childScopeContext(),
                        ),
                    )
                }
            },
            backgroundScope = coroutineScope.childScope(),
        )
    }


    single<MediaSourceCodecManager> {
        MediaSourceCodecManager()
    }
    single<MediaSourceManager> {
        MediaSourceManagerImpl(
            additionalSources = {
                get<MediaCacheManager>().storagesIncludingDisabled.map { it.cacheMediaSource }
            },
        )
    }
    single<MediaSourceSubscriptionUpdater> {
        val settings = get<SettingsRepository>()
        val client = settings.proxySettings.flow.map { it.default }.map { proxySettings ->
            createDefaultHttpClient {
                userAgent(getAniUserAgent())
                proxy(proxySettings.configIfEnabledOrNull?.toClientProxyConfig())
                expectSuccess = true
            }.apply {
                registerLogging(logger<MediaSourceSubscriptionUpdater>())
            }
        }.onReplacement {
            it.close()
        }.shareIn(coroutineScope, started = SharingStarted.Lazily, replay = 1)
        MediaSourceSubscriptionUpdater(
            get<MediaSourceSubscriptionRepository>(),
            get<MediaSourceManager>(),
            get<MediaSourceCodecManager>(),
            requester = MediaSourceSubscriptionRequesterImpl(client),
        )
    }
    single<SelectorMediaSourceEpisodeCacheRepository> {
        SelectorMediaSourceEpisodeCacheRepository(
            webSubjectInfoDao = database.webSearchSubjectInfoDao(),
            webEpisodeInfoDao = database.webSearchEpisodeInfoDao(),
        )
    }
    
    // Caching

    single<MediaAutoCacheService> {
        DefaultMediaAutoCacheService.createWithKoin()
    }

    CacheProgressStateFactoryManager.register(TorrentVideoData::class) { videoData, state ->
        TorrentMediaCacheProgressState(videoData.pieces) { state.value }
    }

    single<MeteredNetworkDetector> { createMeteredNetworkDetector(getContext()) }
    single<SubjectDetailsStateFactory> { DefaultSubjectDetailsStateFactory(coroutineScope.coroutineContext) }
}


/**
 * 会在非 preview 环境调用. 用来初始化一些模块
 */
fun KoinApplication.startCommonKoinModule(coroutineScope: CoroutineScope): KoinApplication {
    koin.get<MediaAutoCacheService>().startRegularCheck(coroutineScope)

    coroutineScope.launch {
        val manager = koin.get<MediaCacheManager>()
        for (storage in manager.storages) {
            storage.first()?.restorePersistedCaches()
        }
    }

    coroutineScope.launch {
        val subscriptionUpdater = koin.get<MediaSourceSubscriptionUpdater>()
        while (currentCoroutineContext().isActive) {
            val nextDelay = subscriptionUpdater.updateAllOutdated()
            delay(nextDelay.coerceAtLeast(1.minutes))
        }
    }

    coroutineScope.launch {
        // TODO: 这里是自动删除旧版数据源. 在未来 3.14 左右就可以去除这个了
        val removedFactoryIds = setOf("ntdm", "mxdongman", "nyafun", "gugufan", "xfdm", "acg.rip")
        val manager = koin.get<MediaSourceInstanceRepository>()
        for (instance in manager.flow.first()) {
            if (instance.factoryId.value in removedFactoryIds) {
                manager.remove(instanceId = instance.instanceId)
            }
        }
    }

    coroutineScope.launch {
        val peerFilterRepo = koin.get<PeerFilterSubscriptionRepository>()
        peerFilterRepo.loadOrUpdateAll()
    }

    return this
}


fun createAppRootCoroutineScope(): CoroutineScope {
    val logger = logger("ani-root")
    return CoroutineScope(
        CoroutineExceptionHandler { coroutineContext, throwable ->
            logger.warn(throwable) {
                "Uncaught exception in coroutine $coroutineContext"
            }
        } + SupervisorJob() + Dispatchers.Default,
    )
}<|MERGE_RESOLUTION|>--- conflicted
+++ resolved
@@ -176,11 +176,8 @@
             animeScheduleRepository = get(),
             bangumiEpisodeService = get(),
             episodeCollectionDao = database.episodeCollection(),
-<<<<<<< HEAD
+            sessionManager = get(),
             nsfwModeSettingsFlow = settingsRepository.uiSettings.flow.map { it.searchSettings.nsfwMode },
-=======
-            sessionManager = get(),
->>>>>>> 7e429fc7
             enableAllEpisodeTypes = settingsRepository.debugSettings.flow.map { it.showAllEpisodes },
         )
     }
