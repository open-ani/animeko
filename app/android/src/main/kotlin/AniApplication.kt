/*
 * Copyright (C) 2024-2025 OpenAni and contributors.
 *
 * 此源代码的使用受 GNU AFFERO GENERAL PUBLIC LICENSE version 3 许可证的约束, 可以在以下链接找到该许可证.
 * Use of this source code is governed by the GNU AGPLv3 license, which can be found at the following link.
 *
 * https://github.com/open-ani/ani/blob/main/LICENSE
 */

package me.him188.ani.android

import android.annotation.SuppressLint
import android.app.Application
import android.content.ComponentName
import android.content.Context
import android.content.Intent
import android.os.Build
import android.os.LocaleList
import android.util.Log
import androidx.appcompat.app.AppCompatDelegate
import androidx.core.os.LocaleListCompat
import androidx.datastore.core.DataStore
import androidx.lifecycle.ProcessLifecycleOwner
import io.ktor.client.engine.okhttp.OkHttp
import kotlinx.coroutines.Dispatchers
import kotlinx.coroutines.flow.MutableStateFlow
import kotlinx.coroutines.flow.first
import kotlinx.coroutines.flow.map
import kotlinx.coroutines.launch
import kotlinx.coroutines.runBlocking
import me.him188.ani.android.activity.MainActivity
import me.him188.ani.app.data.persistent.MemoryDataStore
import me.him188.ani.app.data.persistent.dataStores
import me.him188.ani.app.data.repository.user.SettingsRepository
import me.him188.ani.app.domain.media.cache.storage.MediaCacheSave
import me.him188.ani.app.domain.torrent.service.AniTorrentService
import me.him188.ani.app.domain.torrent.service.TorrentServiceConnectionManager
import me.him188.ani.app.platform.AndroidLoggingConfigurator
import me.him188.ani.app.platform.AppStartupTasks
import me.him188.ani.app.platform.JvmLogHelper
import me.him188.ani.app.platform.StartupTimeMonitor
import me.him188.ani.app.platform.StepName
import me.him188.ani.app.platform.create
import me.him188.ani.app.platform.createAppRootCoroutineScope
import me.him188.ani.app.platform.currentAniBuildConfig
import me.him188.ani.app.platform.getCommonKoinModule
import me.him188.ani.app.platform.startCommonKoinModule
import me.him188.ani.app.platform.trace.recordAppStart
import me.him188.ani.app.ui.settings.tabs.log.getLogsDir
import me.him188.ani.utils.analytics.Analytics
import me.him188.ani.utils.analytics.AnalyticsConfig
import me.him188.ani.utils.analytics.AnalyticsImpl
import me.him188.ani.utils.coroutines.IO_
import me.him188.ani.utils.logging.error
import me.him188.ani.utils.logging.logger
import org.koin.android.ext.android.getKoin
import org.koin.android.ext.koin.androidContext
import org.koin.core.context.startKoin
import java.lang.reflect.InvocationTargetException
import java.lang.reflect.Method
import java.nio.file.Paths


class AniApplication : Application() {

    companion object {
        init {
            if (BuildConfig.DEBUG) {
                System.setProperty("kotlinx.coroutines.debug", "on")
                System.setProperty("kotlinx.coroutines.stacktrace.recovery", "true")
            }
//            @Suppress("INVISIBLE_MEMBER", "INVISIBLE_REFERENCE")
//            val v = kotlinx.coroutines.RECOVER_STACK_TRACES
//            println(v)
        }

        lateinit var instance: Instance
            private set

        /**
         * Only use torrent service at Android 8.1 (27) or above.
         * Our minimal support is Android 8.0 (26).
         */
        val FEATURE_USE_TORRENT_SERVICE = Build.VERSION.SDK_INT >= Build.VERSION_CODES.O_MR1
    }

    inner class Instance {
        /**
         * Since 4.9, Default directory of torrent cache is changed to external/shared storage and
         * cannot be changed. This is the workaround for startup migration.
         *
         * @see Context.getExternalFilesDir
         */
        val requiresTorrentCacheMigration = MutableStateFlow(false)

        /**
         * Since 4.11. Default directory of web m3u cache is changed to external/shared storage and
         * cannot be changed. This is the workaround for startup migration.
         */
        val requiresWebM3uCacheMigration = MutableStateFlow(false)
    }

    override fun onCreate() {
        super.onCreate()
        val startupTimeMonitor = StartupTimeMonitor()

        val logsDir = applicationContext.getLogsDir().absolutePath
        AndroidLoggingConfigurator.configure(logsDir)
        AppStartupTasks.printVersions()
        startupTimeMonitor.mark(StepName.Logging)

        val defaultUEH = Thread.getDefaultUncaughtExceptionHandler()
        Thread.setDefaultUncaughtExceptionHandler { t, e ->
            logger<AniApplication>().error(e) { "!!!ANI FATAL EXCEPTION!!! ($e)" }
            Thread.sleep(500)
            defaultUEH?.uncaughtException(t, e)
        }
        startupTimeMonitor.mark(StepName.UncaughtExceptionHandler)

        if (processName().contains("torrent_service")) {
            // In service process, we don't need any dependency which is use in app process.
            return
        }

        instance = Instance() // set instance
<<<<<<< HEAD
=======

>>>>>>> 2cbca3bc
        val scope = createAppRootCoroutineScope()

        val mediaCacheDataStore: MutableStateFlow<DataStore<List<MediaCacheSave>>> =
            MutableStateFlow(MemoryDataStore(emptyList()))
        val connectionManager = TorrentServiceConnectionManager(
            this,
            dataStoreFlow = mediaCacheDataStore,
            requiresTorrentCacheMigration = instance.requiresTorrentCacheMigration,
            startServiceImpl = ::startAniTorrentService,
            stopServiceImpl = ::stopService,
            processLifecycle = ProcessLifecycleOwner.get().lifecycle,
            parentCoroutineContext = scope.coroutineContext,
        )
<<<<<<< HEAD

=======
>>>>>>> 2cbca3bc
        startupTimeMonitor.mark(StepName.WindowAndContext)

        scope.launch(Dispatchers.IO_) {
            runCatching {
                JvmLogHelper.deleteOldLogs(Paths.get(logsDir))
            }.onFailure {
                Log.e("AniApplication", "Failed to delete old logs", it)
            }
        }

        OkHttp // survive R8

        startKoin {
            androidContext(this@AniApplication)
            modules(getCommonKoinModule({ this@AniApplication }, scope))

            modules(getAndroidModules(connectionManager, scope))
        }.startCommonKoinModule(
            this@AniApplication,
            scope,
            /**
             * If the torrent cache migration is required, we need to restore the caches.
             */
            restorePersistedCaches = instance.requiresTorrentCacheMigration.map { !it },
        )
        startupTimeMonitor.mark(StepName.Modules)

        val koin = getKoin()
        val analyticsInitializer = scope.launch {
            val settingsRepository = koin.get<SettingsRepository>()
            val settings = settingsRepository.analyticsSettings.flow.first()
            if (settings.isInit) {
                settingsRepository.analyticsSettings.update {
                    copy(isInit = false) // save user id
                }
            }
            if (settings.allowAnonymousBugReport) {
                AppStartupTasks.initializeSentry(settings.userId)
            }
            if (settings.allowAnonymousAnalytics) {
                AppStartupTasks.initializeAnalytics {
                    AnalyticsImpl(
                        AnalyticsConfig.create(),
                        userId = settings.userId,
                    ).apply {
                        init(
                            this@AniApplication,
                            apiKey = currentAniBuildConfig.analyticsKey,
                            host = currentAniBuildConfig.analyticsServer,
                        )
                    }
                }
            }
        }

        if (FEATURE_USE_TORRENT_SERVICE) {
            mediaCacheDataStore.value = applicationContext.dataStores.mediaCacheMetadataStore
            connectionManager.launchCheckLoop()
        }

        scope.launch {
            val settingsRepository = koin.get<SettingsRepository>()
            settingsRepository.uiSettings.flow.collect { settings ->
                settings.appLanguage?.let {
                    try {
                        applyLanguage(it.toLanguageTag())
                    } catch (e: Throwable) {
                        logger<AniApplication>().error(e) { "Failed to set app language, see exception" }
                    }
                }
            }
        }

        runBlocking { analyticsInitializer.join() }
        startupTimeMonitor.mark(StepName.Analytics)

        scope.launch {
            Analytics.recordAppStart(startupTimeMonitor)
        }
    }

    @SuppressLint("DiscouragedPrivateApi")
    private fun processName(): String {
        if (Build.VERSION.SDK_INT >= 28) return getProcessName()

        // Using the same technique as Application.getProcessName() for older devices
        // Using reflection since ActivityThread is an internal API
        try {
            @SuppressLint("PrivateApi") val activityThread = Class.forName("android.app.ActivityThread")

            // Before API 18, the method was incorrectly named "currentPackageName", but it still returned the process name
            // See https://github.com/aosp-mirror/platform_frameworks_base/commit/b57a50bd16ce25db441da5c1b63d48721bb90687
            val getProcessName: Method = activityThread.getDeclaredMethod("currentProcessName")
            return getProcessName.invoke(null) as String

        } catch (e: ClassNotFoundException) {
            throw RuntimeException(e)
        } catch (e: NoSuchMethodException) {
            throw RuntimeException(e)
        } catch (e: IllegalAccessException) {
            throw RuntimeException(e)
        } catch (e: InvocationTargetException) {
            throw RuntimeException(e)
        }
    }

    private fun startAniTorrentService(): ComponentName? {
        return startForegroundService(
            Intent(this, AniTorrentService.actualServiceClass).apply {
                putExtra("app_name", me.him188.ani.R.string.app_name)
                putExtra("app_service_title_text_idle", me.him188.ani.R.string.app_service_title_text_idle)
                putExtra("app_service_title_text_working", me.him188.ani.R.string.app_service_title_text_working)
                putExtra("app_service_content_text", me.him188.ani.R.string.app_service_content_text)
                putExtra("app_service_stop_text", me.him188.ani.R.string.app_service_stop_text)
                putExtra("app_icon", me.him188.ani.R.mipmap.ic_launcher)
                putExtra("open_activity_intent", Intent(this@AniApplication, MainActivity::class.java))
            },
        )
    }

    private fun stopService() {
        startService(
            Intent(this, AniTorrentService.actualServiceClass)
                .apply { putExtra(AniTorrentService.INTENT_STOP_EXTRA, true) },
        )

    }

    fun Context.applyLanguage(languageTag: String) {
        val locales = LocaleListCompat.forLanguageTags(languageTag)
        AppCompatDelegate.setApplicationLocales(locales)
        if (Build.VERSION.SDK_INT >= Build.VERSION_CODES.UPSIDE_DOWN_CAKE /* 34 */) {
            // API‑34+: LocaleManager is still the recommended path
            val localeManager = getSystemService(android.app.LocaleManager::class.java)
            localeManager.applicationLocales = locales.unwrap() as LocaleList
        } else {
            // AndroidX AppCompat ≥ 1.6 handles API 14‑33
            AppCompatDelegate.setApplicationLocales(locales)
        }
    }
}<|MERGE_RESOLUTION|>--- conflicted
+++ resolved
@@ -123,10 +123,7 @@
         }
 
         instance = Instance() // set instance
-<<<<<<< HEAD
-=======
-
->>>>>>> 2cbca3bc
+
         val scope = createAppRootCoroutineScope()
 
         val mediaCacheDataStore: MutableStateFlow<DataStore<List<MediaCacheSave>>> =
@@ -140,10 +137,7 @@
             processLifecycle = ProcessLifecycleOwner.get().lifecycle,
             parentCoroutineContext = scope.coroutineContext,
         )
-<<<<<<< HEAD
-
-=======
->>>>>>> 2cbca3bc
+
         startupTimeMonitor.mark(StepName.WindowAndContext)
 
         scope.launch(Dispatchers.IO_) {
