--- conflicted
+++ resolved
@@ -130,13 +130,9 @@
             processLifecycle = ProcessLifecycleOwner.get().lifecycle,
             parentCoroutineContext = scope.coroutineContext,
         )
-<<<<<<< HEAD
-=======
-        instance = Instance()
+
+        instance = Instance() // set instance
         startupTimeMonitor.mark(StepName.WindowAndContext)
->>>>>>> 807f1719
-
-        instance = Instance() // set instance
 
         scope.launch(Dispatchers.IO_) {
             runCatching {
